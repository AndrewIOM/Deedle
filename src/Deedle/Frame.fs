﻿namespace Deedle

// --------------------------------------------------------------------------------------
// Data frame
// --------------------------------------------------------------------------------------

open Deedle
open Deedle.Keys
open Deedle.Addressing
open Deedle.Internal
open Deedle.Indices
open Deedle.Vectors
open Deedle.JoinHelpers

open System
open System.ComponentModel
open System.Collections.Generic
open System.Runtime.InteropServices
open System.Collections.Specialized
open Microsoft.FSharp.Quotations
open VectorHelpers

/// Represents the underlying (raw) data of the frame in a format that can
/// be used for exporting data frame to other formats etc. (DataTable, CSV, Excel)
type FrameData =
  { /// A sequence of keys for all column. Individual key is an array
    /// which contains multiple values for hierarchical indices
    ColumnKeys : seq<obj[]>
    
    /// A sequence of keys for all rows. Individual key is an array
    /// which contains multiple values for hierarchical indices
    RowKeys : seq<obj[]>

    /// Represents the data of the frame as a sequence of columns containing
    /// type and array with column values. `OptionalValue.Missing` is used to
    /// represent missing data.
    Columns : seq<Type * IVector<obj>> }  

/// An empty interface that is implemented by `Frame<'R, 'C>`. The purpose of the
/// interface is to allow writing code that works on arbitrary data frames, although
/// you 
type IFrame = 
  abstract Apply : IFrameOperation<'V> -> 'V

and IFrameOperation<'V> =
  abstract Invoke : Frame<'R, 'C> -> 'V

/// A frame contains one Index, with multiple Vecs
/// (because this is dynamic, we need to store them as IVec)
///
/// ## Joining, zipping and appending
/// More info
///
///
and Frame<'TRowKey, 'TColumnKey when 'TRowKey : equality and 'TColumnKey : equality>
    internal ( rowIndex:IIndex<'TRowKey>, columnIndex:IIndex<'TColumnKey>, 
               data:IVector<IVector>) =

  // ----------------------------------------------------------------------------------------------
  // Internals (rowIndex, columnIndex, data and various helpers)
  // ----------------------------------------------------------------------------------------------

  let mutable isEmpty = rowIndex.IsEmpty && columnIndex.IsEmpty

  /// Vector builder
  let vectorBuilder = VectorBuilder.Instance
  let indexBuilder = IndexBuilder.Instance

  // TODO: Perhaps assert that the 'data' vector has all things required by column index
  // (to simplify various handling below)

  // NOTE: Row index is only mutated when adding the first series to a data
  // frame that has been created as empty, otherwise it is immutable
  let mutable rowIndex = rowIndex       
  let mutable columnIndex = columnIndex
  let mutable data = data

  let frameColumnsChanged = new DelegateEvent<NotifyCollectionChangedEventHandler>()
  
  let createRowReader rowAddress =
    // 'let rec' would be more elegant, but it is slow...
    let virtualVector = ref (Unchecked.defaultof<_>)
    let materializeVector() =
      let data = (virtualVector : ref<IVector<_>>).Value.DataSequence
      virtualVector := Vector.ofOptionalValues(data)
    virtualVector :=
      { new IVector<obj> with
          member x.GetValue(columnAddress) = 
            let vector = data.GetValue(columnAddress)
            if not vector.HasValue then OptionalValue.Missing
            else vector.Value.GetObject(rowAddress) 
          member x.Data = 
            [| for _, addr in columnIndex.Mappings -> x.GetValue(addr) |]
            |> ReadOnlyCollection.ofArray |> VectorData.SparseList          
          member x.Select(f) = materializeVector(); virtualVector.Value.Select(f)
          member x.SelectMissing(f) = materializeVector(); virtualVector.Value.SelectMissing(f)
        
        interface IVector with
          member x.ObjectSequence = (x :?> IVector<obj>).DataSequence
          member x.SuppressPrinting = false
          member x.ElementType = typeof<obj>
          member x.GetObject(i) = (x :?> IVector<obj>).GetValue(i) }
    VectorHelpers.delegatedVector virtualVector

  let safeGetRowVector row = 
    let rowVect = rowIndex.Lookup(row)
    if not rowVect.HasValue then invalidArg "index" (sprintf "The data frame does not contain row with index '%O'" row) 
    else  createRowReader (snd rowVect.Value)

  let safeGetColVector column = 
    let columnIndex = columnIndex.Lookup(column)
    if not columnIndex.HasValue then 
      invalidArg "column" (sprintf "Column with a key '%O' does not exist in the data frame" column)
    let columnVector = data.GetValue (snd columnIndex.Value)
    if not columnVector.HasValue then
      invalidOp "column" (sprintf "Column with a key '%O' is present, but does not contain a value" column)
    columnVector.Value

  /// Create frame from a series of columns. This is used inside Frame and so we have to have it
  /// as a static member here. The function is optimised for the case when all series share the
  /// same index (by checking object reference equality)
  static let fromColumnsNonGeneric (seriesConv:'S -> ISeries<_>) (nested:Series<_, 'S>) = 
    let columns = Series.observations nested
    let rowIndex = Seq.headOrNone columns |> Option.map (fun (_, s) -> (seriesConv s).Index)
    match rowIndex with 
    | Some rowIndex when (columns |> Seq.forall (fun (_, s) -> Object.ReferenceEquals((seriesConv s).Index, rowIndex))) ->
      // OPTIMIZATION: If all series have the same index (same object), then no join is needed 
      // (This is particularly valuable for things like +, *, /, - operators on Frame)
      let vector = columns |> Seq.map (fun (_, s) -> (seriesConv s).Vector) |> Vector.ofValues
      Frame<_, _>(rowIndex, Index.ofKeys (Seq.map fst columns), vector)
    | _ ->
      // Create new row index by unioning all keys
      let rowKeys = columns |> Seq.collect (fun (_, s) -> (seriesConv s).Index.Keys) |> Seq.distinct |> Array.ofSeq
      let rowIndex = nested.IndexBuilder.Create(rowKeys, None)
      // Create column index by taking all column keys
      let colKeys = nested |> Series.observationsAll |> Seq.map fst |> Array.ofSeq
      let colIndex = nested.IndexBuilder.Create(colKeys, None)
      // Build the data 
      let data = 
        nested |> Series.observationsAll |> Seq.map (fun (_, s) ->
          let series = match s with Some s -> seriesConv s | _ -> Series.Create([], []) :> ISeries<_>
          let cmd = nested.IndexBuilder.Reindex(series.Index, rowIndex, Lookup.Exact, Vectors.Return 0, fun _ -> true)
          // TODO: Infer type of the vector ?? or preserve the type
          VectorHelpers.transformColumn nested.VectorBuilder cmd series.Vector )
        |> Vector.ofValues
      Frame<_, _>(rowIndex, colIndex, data)

  static member internal FromColumnsNonGeneric seriesConv nested = fromColumnsNonGeneric seriesConv nested
    
  member private x.tryGetColVector column = 
    let columnIndex = columnIndex.Lookup(column)
    if not columnIndex.HasValue then OptionalValue.Missing else
    data.GetValue (snd columnIndex.Value)

  member private x.setColumnIndex newColumnIndex = 
    columnIndex <- newColumnIndex
    let args = NotifyCollectionChangedEventArgs(NotifyCollectionChangedAction.Reset)
    frameColumnsChanged.Trigger([| x; args |])

  member internal x.IndexBuilder = indexBuilder
  member internal x.VectorBuilder = vectorBuilder

  member internal frame.RowIndex = rowIndex
  member internal frame.ColumnIndex = columnIndex
  member internal frame.Data = data

  member frame.RowCount = frame.RowIndex.KeyCount |> int
  member frame.ColumnCount = frame.ColumnIndex.KeyCount |> int

  // ----------------------------------------------------------------------------------------------
  // Joining, zipping and appending
  // ----------------------------------------------------------------------------------------------

  // Note - this has to be actual member and not an extension so that C# callers can specify
  // generic type arguments using `df.Zip<double, double, double>(...)` (doesn't work for extensions)

  /// Aligns two data frames using both column index and row index and apply the specified operation
  /// on values of a specified type that are available in both data frames. The parameters `columnKind`,
  /// and `rowKind` can be specified to determine how the alginment works (similarly to `Join`).
  /// Column keys are always matched using `Lookup.Exact`, but `lookup` determines lookup for rows.
  ///
  /// Once aligned, the call `df1.Zip<T>(df2, f)` applies the specifed function `f` on all `T` values
  /// that are available in corresponding locations in both frames. For values of other types, the 
  /// value from `df1` is returned.
  ///
  /// ## Parameters
  ///  - `otherFrame` - Other frame to be aligned and zipped with the current instance
  ///  - `columnKind` - Specifies how to align columns (inner, outer, left or right join)
  ///  - `rowKind` - Specifies how to align rows (inner, outer, left or right join)
  ///  - `lookup` - Specifies how to find matching value for a row (when using left or right join on rows)
  ///  - `op` - A function that is applied to aligned values. The `Zip` operation is generic
  ///    in the type of this function and the type of function is used to determine which 
  ///    values in the frames are zipped and which are left unchanged.
  ///
  /// [category:Joining, zipping and appending]
  member frame1.Zip<'V1, 'V2, 'V3>(otherFrame:Frame<'TRowKey, 'TColumnKey>, columnKind, rowKind, lookup, op:Func<'V1, 'V2, 'V3>) =
    
    // Create transformations to join the rows (using the same logic as Join)
    // and make functions that transform vectors (when they are only available in first/second frame)
    let rowIndex, f1cmd, f2cmd = 
      createJoinTransformation indexBuilder rowKind lookup rowIndex otherFrame.RowIndex (Vectors.Return 0) (Vectors.Return 1)
    let f1trans = VectorHelpers.transformColumn vectorBuilder f1cmd
    let f2trans = VectorHelpers.transformColumn vectorBuilder (VectorHelpers.substitute (1, 0) f2cmd)

    // To join columns using 'Series.join', we create series containing raw "IVector" data 
    // (so that we do not convert each series to objects series)
    let s1 = Series(frame1.ColumnIndex, frame1.Data, frame1.VectorBuilder, frame1.IndexBuilder)
    let s2 = Series(otherFrame.ColumnIndex, otherFrame.Data, otherFrame.VectorBuilder, otherFrame.IndexBuilder)

    // Operations that try converting vectors to the required types for 'op'
    let asV1 = VectorHelpers.tryChangeType<'V1>
    let asV2 = VectorHelpers.tryChangeType<'V2>
    let (|TryConvert|_|) f inp = OptionalValue.asOption (f inp)

    let newColumns = 
      s1.Zip(s2, columnKind).Select(fun (KeyValue(_, (l, r))) -> 
        match l, r with
        | OptionalValue.Present (TryConvert asV1 lv), OptionalValue.Present (TryConvert asV2 rv) ->
            let lvVect : IVector<Choice<'V1, 'V2, 'V3>> = lv.Select(Choice1Of3)
            let lrVect : IVector<Choice<'V1, 'V2, 'V3>> = rv.Select(Choice2Of3)
            let res = Vectors.Combine(f1cmd, f2cmd, VectorValueTransform.CreateLifted (fun l r ->
              match l, r with
              | Choice1Of3 l, Choice2Of3 r -> op.Invoke(l, r) |> Choice3Of3
              | _ -> failwith "Zip: Got invalid vector while zipping" ))
            frame1.VectorBuilder.Build(res, [| lvVect; lrVect |]).
              Select(function Choice3Of3 v -> v | _ -> failwith "Zip: Produced invalid vector") :> IVector
        | OptionalValue.Present v, _ -> f1trans v
        | _, OptionalValue.Present v -> f2trans v
        | _ -> failwith "zipAlignInto: join failed." )
    Frame<_, _>(rowIndex, newColumns.Index, newColumns.Vector)

  /// Aligns two data frames using both column index and row index and apply the specified operation
  /// on values of a specified type that are available in both data frames. This overload uses
  /// `JoinKind.Outer` for both columns and rows.
  ///
  /// Once aligned, the call `df1.Zip<T>(df2, f)` applies the specifed function `f` on all `T` values
  /// that are available in corresponding locations in both frames. For values of other types, the 
  /// value from `df1` is returned.
  ///
  /// ## Parameters
  ///  - `otherFrame` - Other frame to be aligned and zipped with the current instance
  ///  - `op` - A function that is applied to aligned values. The `Zip` operation is generic
  ///    in the type of this function and the type of function is used to determine which 
  ///    values in the frames are zipped and which are left unchanged.
  ///
  /// [category:Joining, zipping and appending]
  member frame1.Zip<'V1, 'V2, 'V3>(otherFrame:Frame<'TRowKey, 'TColumnKey>, op:Func<'V1, 'V2, 'V3>) =
    frame1.Zip(otherFrame, JoinKind.Outer, JoinKind.Outer, Lookup.Exact, op)

  /// Join two data frames. The columns of the joined frames must not overlap and their
  /// rows are aligned and transformed according to the specified join kind.
  /// When the index of both frames is ordered, it is possible to specify `lookup` 
  /// in order to align indices from other frame to the indices of the main frame
  /// (typically, to find the nearest key with available value for a key).
  ///
  /// ## Parameters
  ///  - `otherFrame` - Other frame (right) to be joined with the current instance (left)
  ///  - `kind` - Specifies the joining behavior on row indices. Use `JoinKind.Outer` and 
  ///    `JoinKind.Inner` to get the union and intersection of the row keys, respectively.
  ///    Use `JoinKind.Left` and `JoinKind.Right` to use the current key of the left/right
  ///    data frame.
  ///  - `lookup` - When `kind` is `Left` or `Right` and the two frames have ordered row index,
  ///    this parameter can be used to specify how to find value for a key when there is no
  ///    exactly matching key or when there are missing values.
  ///
  /// [category:Joining, zipping and appending]
  member frame.Join(otherFrame:Frame<'TRowKey, 'TColumnKey>, kind, lookup) =    
    // Union/intersect/align row indices and get transformations to apply to left/right vectors
    let newRowIndex, thisRowCmd, otherRowCmd = 
      createJoinTransformation indexBuilder kind lookup rowIndex otherFrame.RowIndex (Vectors.Return 0) (Vectors.Return 0)
    // Append the column indices and get transformation to combine them
    // (LeftOrRight - specifies that when column exist in both data frames then fail)
    let newColumnIndex, colCmd = 
      indexBuilder.Append( (columnIndex, Vectors.Return 0), (otherFrame.ColumnIndex, Vectors.Return 1), VectorValueTransform.LeftOrRight)
    // Apply transformation to both data vectors
    let newThisData = data.Select(transformColumn vectorBuilder thisRowCmd)
    let newOtherData = otherFrame.Data.Select(transformColumn vectorBuilder otherRowCmd)
    // Combine column vectors a single vector & return results
    let newData = vectorBuilder.Build(colCmd, [| newThisData; newOtherData |])
    Frame(newRowIndex, newColumnIndex, newData)

  /// Join two data frames. The columns of the joined frames must not overlap and their
  /// rows are aligned and transformed according to the specified join kind.
  /// For more alignment options on ordered frames, see overload taking `lookup`.
  ///
  /// ## Parameters
  ///  - `otherFrame` - Other frame (right) to be joined with the current instance (left)
  ///  - `kind` - Specifies the joining behavior on row indices. Use `JoinKind.Outer` and 
  ///    `JoinKind.Inner` to get the union and intersection of the row keys, respectively.
  ///    Use `JoinKind.Left` and `JoinKind.Right` to use the current key of the left/right
  ///    data frame.
  ///
  /// [category:Joining, zipping and appending]
  member frame.Join(otherFrame:Frame<'TRowKey, 'TColumnKey>, kind) =    
    frame.Join(otherFrame, kind, Lookup.Exact)

  /// Performs outer join on two data frames. The columns of the joined frames must not 
  /// overlap and their rows are aligned. The unavailable values are marked as missing.
  ///
  /// ## Parameters
  ///  - `otherFrame` - Other frame (right) to be joined with the current instance (left)
  ///
  /// [category:Joining, zipping and appending]
  member frame.Join(otherFrame:Frame<'TRowKey, 'TColumnKey>) =    
    frame.Join(otherFrame, JoinKind.Outer, Lookup.Exact)

  /// Join data frame and a series. The column key for the joined series must not occur in the 
  /// current data frame. The rows are aligned and transformed according to the specified join kind.
  /// When the index of both objects is ordered, it is possible to specify `lookup` 
  /// in order to align indices from other frame to the indices of the main frame
  /// (typically, to find the nearest key with available value for a key).
  ///
  /// ## Parameters
  ///  - `colKey` - Column key to be used for the joined series
  ///  - `series` - Series to be joined with the current data frame
  ///  - `kind` - Specifies the joining behavior on row indices. Use `JoinKind.Outer` and 
  ///    `JoinKind.Inner` to get the union and intersection of the row keys, respectively.
  ///    Use `JoinKind.Left` and `JoinKind.Right` to use the current key of the left/right
  ///    data frame.
  ///  - `lookup` - When `kind` is `Left` or `Right` and the two frames have ordered row index,
  ///    this parameter can be used to specify how to find value for a key when there is no
  ///    exactly matching key or when there are missing values.
  ///
  /// [category:Joining, zipping and appending]
  member frame.Join<'V>(colKey, series:Series<'TRowKey, 'V>, kind, lookup) =    
    let otherFrame = Frame([colKey], [series])
    frame.Join(otherFrame, kind, lookup)

  /// Join data frame and a series. The column key for the joined series must not occur in the 
  /// current data frame. The rows are aligned and transformed according to the specified join kind.
  ///
  /// ## Parameters
  ///  - `colKey` - Column key to be used for the joined series
  ///  - `series` - Series to be joined with the current data frame
  ///  - `kind` - Specifies the joining behavior on row indices. Use `JoinKind.Outer` and 
  ///    `JoinKind.Inner` to get the union and intersection of the row keys, respectively.
  ///    Use `JoinKind.Left` and `JoinKind.Right` to use the current key of the left/right
  ///    data frame.
  ///
  /// [category:Joining, zipping and appending]
  member frame.Join<'V>(colKey, series:Series<'TRowKey, 'V>, kind) =    
    frame.Join(colKey, series, kind, Lookup.Exact)

  /// Performs outer join on data frame and a series. The column key for the joined
  /// series must not occur in the current data frame. The rows are automatically aligned
  /// and unavailable values are marked as missing.
  ///
  /// ## Parameters
  ///  - `colKey` - Column key to be used for the joined series
  ///  - `series` - Series to be joined with the current data frame
  ///
  /// [category:Joining, zipping and appending]
  member frame.Join<'V>(colKey, series:Series<'TRowKey, 'V>) =    
    frame.Join(colKey, series, JoinKind.Outer, Lookup.Exact)


  /// Append two data frames with non-overlapping values. The operation takes the union of columns
  /// and rows of the source data frames and then unions the values. An exception is thrown when 
  /// both data frames define value for a column/row location, but the operation succeeds if one
  /// frame has a missing value at the location.
  ///
  /// Note that the rows are *not* automatically reindexed to avoid overlaps. This means that when
  /// a frame has rows indexed with ordinal numbers, you may need to explicitly reindex the row
  /// keys before calling append.
  ///
  /// ## Parameters
  ///  - `otherFrame` - The other frame to be appended (combined) with the current instance
  ///
  /// [category:Joining, zipping and appending]
  member frame.Append(otherFrame:Frame<'TRowKey, 'TColumnKey>) = 
    // Union the column indices and get transformations for both
    let newColumnIndex, thisColCmd, otherColCmd = 
      indexBuilder.Union( (columnIndex, Vectors.Return 0), (otherFrame.ColumnIndex, Vectors.Return 1) )

    // Append the row indices and get transformation that combines two column vectors
    // (LeftOrRight - specifies that when column exist in both data frames then fail)
    let newRowIndex, rowCmd = 
      indexBuilder.Append( (rowIndex, Vectors.Return 0), (otherFrame.RowIndex, Vectors.Return 1), VectorValueTransform.LeftOrRight)

    // Transform columns - if we have both vectors, we need to append them
    let appendVector = 
      { new VectorHelpers.VectorCallSite1<IVector -> IVector> with
          override x.Invoke<'T>(col1:IVector<'T>) = (fun col2 ->
            let col2 = VectorHelpers.changeType<'T> col2
            vectorBuilder.Build(rowCmd, [| col1; col2 |]) :> IVector) }
      |> VectorHelpers.createVectorDispatcher
    // .. if we only have one vector, we need to pad it 
    let padVector isLeft = 
      { new VectorHelpers.VectorCallSite1<IVector> with
          override x.Invoke<'T>(col:IVector<'T>) = 
            let empty = Vector.ofValues []
            let args = if isLeft then [| col; empty |] else [| empty; col |]
            vectorBuilder.Build(rowCmd, args) :> IVector }
      |> VectorHelpers.createVectorDispatcher
    let padLeftVector, padRightVector = padVector true, padVector false

    let append = VectorValueTransform.Create(fun (l:OptionalValue<IVector>) r ->
      if l.HasValue && r.HasValue then OptionalValue(appendVector l.Value r.Value)
      elif l.HasValue then OptionalValue(padLeftVector l.Value)
      elif r.HasValue then OptionalValue(padRightVector r.Value)
      else OptionalValue.Missing )

    let newDataCmd = Vectors.Combine(thisColCmd, otherColCmd, append)
    let newData = vectorBuilder.Build(newDataCmd, [| data; otherFrame.Data |])

    Frame(newRowIndex, newColumnIndex, newData)

  // ----------------------------------------------------------------------------------------------
  // Frame accessors
  // ----------------------------------------------------------------------------------------------

  /// [category:Accessors and slicing]
  member frame.IsEmpty = 
    rowIndex.Mappings |> Seq.isEmpty

  /// [category:Accessors and slicing]
  member frame.RowKeys = rowIndex.Keys
  /// [category:Accessors and slicing]
  member frame.ColumnKeys = columnIndex.Keys

  /// [category:Accessors and slicing]
  member frame.Columns = 
    let boxer = boxVector ()
    ColumnSeries(Series.Create(columnIndex, data.Select(fun vect -> 
      Series.CreateUntyped(rowIndex, boxer vect))))

  /// [category:Accessors and slicing]
  member frame.ColumnsDense = 
    let boxer = boxVector ()
    ColumnSeries(Series.Create(columnIndex, data.SelectMissing(fun vect -> 
      // Assuming that the data has all values - which should be an invariant...
      let all = rowIndex.Mappings |> Seq.forall (fun (key, addr) -> vect.Value.GetObject(addr).HasValue)
      if all then OptionalValue(Series.CreateUntyped(rowIndex, boxer vect.Value))
      else OptionalValue.Missing )))

  /// [category:Accessors and slicing]
  member frame.Rows = 
    let emptySeries = Series<_, _>(rowIndex, Vector.ofValues [], vectorBuilder, indexBuilder)
    let res = emptySeries.SelectOptional (fun row ->
      let rowAddress = rowIndex.Lookup(row.Key, Lookup.Exact, fun _ -> true)
      if not rowAddress.HasValue then OptionalValue.Missing
      else OptionalValue(Series.CreateUntyped(columnIndex, createRowReader (snd rowAddress.Value))))
    RowSeries(Series.dropMissing res)

  /// [category:Accessors and slicing]
  member frame.RowsDense = 
    let emptySeries = Series<_, _>(rowIndex, Vector.ofValues [], vectorBuilder, indexBuilder)
    let res = emptySeries.SelectOptional (fun row ->
      let rowAddress = rowIndex.Lookup(row.Key, Lookup.Exact, fun _ -> true)
      if not rowAddress.HasValue then OptionalValue.Missing else 
        let rowVec = createRowReader (snd rowAddress.Value)
        let all = columnIndex.Mappings |> Seq.forall (fun (key, addr) -> rowVec.GetValue(addr).HasValue)
        if all then OptionalValue(Series.CreateUntyped(columnIndex, rowVec))
        else OptionalValue.Missing )
    RowSeries(Series.dropMissing res)

  /// [category:Accessors and slicing]
  member frame.Item 
    with get(column:'TColumnKey, row:'TRowKey) = frame.Columns.[column].[row]

  /// [category:Accessors and slicing]
  member frame.TryGetRowAt(index) = 
<<<<<<< HEAD
    frame.Rows.Vector.GetValue(Address.ofInt index)
  /// [category:Accessors and slicing]
  member frame.GetRowKeyAt(index) = 
    frame.RowIndex.KeyAt(Address.ofInt index)
=======
    frame.Rows.Vector.GetValue(Addressing.int32Convertor index)

  /// [category:Accessors and slicing]
  member frame.GetRowKeyAt(index) = 
    frame.RowIndex.KeyAt(Addressing.int32Convertor index)

>>>>>>> 04832877
  /// [category:Accessors and slicing]
  member frame.GetRowAt(index) = 
    frame.TryGetRowAt(index).Value

  // ----------------------------------------------------------------------------------------------
  // More accessors
  // ----------------------------------------------------------------------------------------------

  /// [category:Fancy accessors]
  member frame.GetColumns<'R>() = 
    frame.Columns.SelectOptional(fun (KeyValue(k, vopt)) ->
      vopt |> OptionalValue.bind (fun ser -> ser.TryAs<'R>(false)))

  /// [category:Fancy accessors]
  member frame.GetRow<'R>(row) = frame.GetRow<'R>(row, Lookup.Exact)

  /// [category:Fancy accessors]
  member frame.GetRow<'R>(row, lookup) : Series<'TColumnKey, 'R> = 
    let row = frame.Rows.Get(row, lookup)
    Series.Create(columnIndex, changeType row.Vector)

  /// [category:Fancy accessors]
  member frame.TryGetRow<'R>(row, lookup) =
    frame.Rows.TryGet(row, lookup) |> OptionalValue.map (fun v -> Series.Create(columnIndex, changeType<'R> v.Vector))

  /// [category:Fancy accessors]
  member frame.TryGetRowObservation(row, lookup) =
    frame.Rows.TryGetObservation(row, lookup) 
    |> OptionalValue.map (fun kvp -> KeyValuePair(kvp.Key, Series.Create(columnIndex, changeType<'R> kvp.Value.Vector)))

  /// [category:Fancy accessors]
  member frame.GetAllValues<'R>() = frame.GetAllValues<'R>(false)

  /// [category:Fancy accessors]
  member frame.GetAllValues<'R>(strict) =
    seq { for (KeyValue(_, v)) in frame.GetAllSeries<'R>() do yield! v |> Series.values }

  // ----------------------------------------------------------------------------------------------
  // Series related operations - add, drop, get, ?, ?<-, etc.
  // ----------------------------------------------------------------------------------------------

  /// Mutates the data frame by adding an additional data series
  /// as a new column with the specified column key. The sequence is
  /// aligned to the data frame based on ordering. If it is longer, it is
  /// trimmed and if it is shorter, missing values will be added.
  ///
  /// ## Parameters
  ///  - `column` - A key (or name) for the newly added column
  ///  - `series` - A sequence of values to be added
  ///
  /// [category:Series operations]
  member frame.AddSeries(column:'TColumnKey, series:seq<_>) = 
    frame.AddSeries(column, series, Lookup.Exact)

  /// Mutates the data frame by adding an additional data series
  /// as a new column with the specified column key. The operation 
  /// uses left join and aligns new series to the existing frame keys.
  ///
  /// ## Parameters
  ///  - `series` - A data series to be added (the row key type has to match)
  ///  - `column` - A key (or name) for the newly added column
  ///
  /// [category:Series operations]
  member frame.AddSeries(column:'TColumnKey, series:ISeries<_>) = 
    frame.AddSeries(column, series, Lookup.Exact)

  /// Mutates the data frame by adding an additional data series
  /// as a new column with the specified column key. The sequence is
  /// aligned to the data frame based on ordering. If it is longer, it is
  /// trimmed and if it is shorter, missing values will be added.
  /// A parameter `lookup` can be used to specify how to find a value in the
  /// added series (if the sequence contains invalid values like `null` or `NaN`). 
  ///
  /// ## Parameters
  ///  - `column` - A key (or name) for the newly added column
  ///  - `series` - A sequence of values to be added
  ///  - `lookup` - Specify how to find value in the added series (look for 
  ///    nearest available value with the smaller/greater key).
  ///
  /// [category:Series operations]
  member frame.AddSeries(column:'TColumnKey, series:seq<'V>, lookup) = 
    if isEmpty then
      if typeof<'TRowKey> = typeof<int> then
        let series = unbox<Series<'TRowKey, 'V>> (Series.ofValues series)
        frame.AddSeries(column, series, lookup)
      else
        invalidOp "Adding data sequence to an empty frame with non-integer columns is not supported."
    else
      let count = Seq.length series
      let rowCount = Seq.length frame.RowIndex.Keys
      // Pad with missing values, if there is not enough, or trim if there is more
      let vector = 
        if count >= rowCount then 
          Vector.ofValues (Seq.take count series)
        else
          let nulls = seq { for i in 1 .. rowCount - count -> None }
          Vector.ofOptionalValues (Seq.append (Seq.map Some series) nulls)

      let series = Series(frame.RowIndex, vector, vectorBuilder, indexBuilder)
      frame.AddSeries(column, series, lookup)

  /// Mutates the data frame by adding an additional data series
  /// as a new column with the specified column key. The operation 
  /// uses left join and aligns new series to the existing frame keys.
  /// A parameter `lookup` can be used to specify how to find a value in the
  /// added series (if an exact key is not available). The `lookup` parameter
  /// can only be used with ordered indices.
  ///
  /// ## Parameters
  ///  - `series` - A data series to be added (the row key type has to match)
  ///  - `column` - A key (or name) for the newly added column
  ///  - `lookup` - Specify how to find value in the added series (look for 
  ///    nearest available value with the smaller/greater key).
  ///
  /// [category:Series operations]
  member frame.AddSeries<'V>(column:'TColumnKey, series:ISeries<'TRowKey>, lookup) = 
    if isEmpty then
      // If the frame was empty, then initialize both indices
      rowIndex <- series.Index
      isEmpty <- false
      data <- Vector.ofValues [series.Vector]
      frame.setColumnIndex (Index.ofKeys [column])
    else
      let other = Frame(series.Index, Index.ofUnorderedKeys [column], Vector.ofValues [series.Vector])
      let joined = frame.Join(other, JoinKind.Left, lookup)
      data <- joined.Data
      frame.setColumnIndex joined.ColumnIndex

  /// Mutates the data frame by removing the specified series from the 
  /// frame columns. The operation throws if the column key is not found.
  ///
  /// ## Parameters
  ///  - `column` - The key (or name) to be dropped from the frame
  ///  - `frame` - Source data frame (which is not mutated by the operation)
  ///
  /// [category:Series operations]
  member frame.DropSeries(column:'TColumnKey) = 
    let newColumnIndex, colCmd = indexBuilder.DropItem( (columnIndex, Vectors.Return 0), column)
    data <- vectorBuilder.Build(colCmd, [| data |])
    frame.setColumnIndex newColumnIndex

  /// Mutates the data frame by replacing the specified series with
  /// a new series. (If the series does not exist, only the new series is added.) 
  /// When adding a series, the specified `lookup` parameter is used for matching 
  /// keys. The parameter can only be used for frame with ordered indices.
  ///
  /// ## Parameters
  ///  - `column` - A key (or name) for the column to be replaced or added
  ///  - `series` - A data series to be used (the row key type has to match)
  ///  - `lookup` - Specify how to find value in the added series (look for 
  ///    nearest available value with the smaller/greater key).
  ///
  /// [category:Series operations]
  member frame.ReplaceSeries(column:'TColumnKey, series:ISeries<_>, lookup) = 
    if columnIndex.Lookup(column, Lookup.Exact, fun _ -> true).HasValue then
      frame.DropSeries(column)
    frame.AddSeries(column, series, lookup)

  /// Mutates the data frame by replacing the specified series with
  /// a new data sequence. (If the series does not exist, only the new series is added.) 
  /// When adding a series, the specified `lookup` parameter is used for filling
  /// missing values (e.g. `null` or `NaN`). The parameter can only be used for 
  /// frame with ordered indices.
  ///
  /// ## Parameters
  ///  - `column` - A key (or name) for the column to be replaced or added
  ///  - `series` - A data series to be used (the row key type has to match)
  ///  - `lookup` - Specify how to find value in the added series (look for 
  ///    nearest available value with the smaller/greater key).
  ///
  /// [category:Series operations]
  member frame.ReplaceSeries(column, data:seq<'V>, lookup) = 
    frame.ReplaceSeries(column, Series.Create(frame.RowIndex, Vector.ofValues data), lookup)

  /// Mutates the data frame by replacing the specified series with
  /// a new series. (If the series does not exist, only the new
  /// series is added.)
  ///
  /// ## Parameters
  ///  - `column` - A key (or name) for the column to be replaced or added
  ///  - `series` - A data series to be used (the row key type has to match)
  ///
  /// [category:Series operations]
  member frame.ReplaceSeries(column:'TColumnKey, series:ISeries<_>) = 
    frame.ReplaceSeries(column, series, Lookup.Exact)

  /// Mutates the data frame by replacing the specified series with
  /// a new data sequence . (If the series does not exist, only the new
  /// series is added.)
  ///
  /// ## Parameters
  ///  - `column` - A key (or name) for the column to be replaced or added
  ///  - `series` - A sequence of values to be added
  ///
  /// [category:Series operations]
  member frame.ReplaceSeries(column, data:seq<'V>) = 
    frame.ReplaceSeries(column, data, Lookup.Exact)



  /// [category:Series operations]
  member frame.Item 
    with get(column:'TColumnKey) = frame.GetSeries<float>(column)
    and set(column:'TColumnKey) (series:Series<'TRowKey, float>) = frame.ReplaceSeries(column, series)

  /// [category:Series operations]
  member frame.SeriesApply<'T>(f) = frame.SeriesApply<'T>(false, f)

  /// [category:Series operations]
  member frame.SeriesApply<'T>(strict, f:Func<Series<'TRowKey, 'T>, ISeries<_>>) = 
    frame.Columns |> Series.mapValues (fun os ->
      match os.TryAs<'T>(strict) with
      | OptionalValue.Present s -> f.Invoke s
      | _ -> os :> ISeries<_>)
    |> fromColumnsNonGeneric id

  /// [category:Series operations]
  member frame.GetSeries<'R>(column:'TColumnKey, lookup) : Series<'TRowKey, 'R> = 
    match safeGetColVector(column, lookup, fun _ -> true) with
    | :? IVector<'R> as vec -> 
        Series.Create(rowIndex, vec)
    | colVector ->
        Series.Create(rowIndex, changeType colVector)

  /// [category:Series operations]
  member frame.GetSeriesAt<'R>(index:int) : Series<'TRowKey, 'R> = 
    frame.Columns.GetAt(index).As<'R>()

  /// [category:Series operations]
  member frame.GetSeries<'R>(column:'TColumnKey) : Series<'TRowKey, 'R> = 
    frame.GetSeries(column, Lookup.Exact)

  /// [category:Series operations]
  member frame.GetAllSeries<'R>() = frame.GetAllSeries<'R>(false)

  /// [category:Series operations]
  member frame.TryGetSeries<'R>(column:'TColumnKey, lookup) =
    frame.tryGetColVector(column, lookup, fun _ -> true) |> 
    OptionalValue.map(fun v -> Series.Create(rowIndex, changeType<'R> v))

  /// [category:Series operations]
  member frame.TryGetSeriesObservation<'R>(column:'TColumnKey, lookup) =
    let columnIndex = columnIndex.Lookup(column, lookup, fun _ -> true)
    if not columnIndex.HasValue then 
      OptionalValue.Missing 
    else
      data.GetValue (snd columnIndex.Value) 
      |> OptionalValue.map (fun vec ->
        let ser = Series.Create(rowIndex, changeType<'R> vec)
        KeyValuePair(fst columnIndex.Value, ser) )

  /// [category:Series operations]
  member frame.GetAllSeries<'R>(strict) =
    frame.Columns.Observations |> Seq.choose (fun os -> 
      match os.Value.TryAs<'R>(strict) with
      | OptionalValue.Present s -> Some (KeyValuePair(os.Key, s))
      | _ -> None)

  /// [category:Series operations]
  member frame.RenameSeries(columnKeys) =
    if Seq.length columnIndex.Keys <> Seq.length columnKeys then 
      invalidArg "columnKeys" "The number of new column keys does not match with the number of columns"
    frame.setColumnIndex (Index.ofKeys columnKeys)

  /// [category:Series operations]
  member frame.RenameSeries(oldKey, newKey) =
    let newKeys = columnIndex.Keys |> Seq.map (fun k -> if k = oldKey then newKey else k)
    frame.setColumnIndex (Index.ofKeys newKeys)

  /// [category:Series operations]
  member frame.RenameSeries(mapping:Func<_, _>) =
    frame.setColumnIndex (Index.ofKeys (Seq.map mapping.Invoke columnIndex.Keys))

  /// [category:Series operations]
  static member (?<-) (frame:Frame<_, _>, column, series:Series<'T, 'V>) =
    frame.ReplaceSeries(column, series)

  /// [category:Series operations]
  static member (?<-) (frame:Frame<_, _>, column, data:seq<'V>) =
    frame.ReplaceSeries(column, data)

  /// [category:Series operations]
  static member (?) (frame:Frame<_, _>, column) : Series<'T, float> = 
    frame.GetSeries<float>(column)

  // ----------------------------------------------------------------------------------------------
  // Some operators
  // ----------------------------------------------------------------------------------------------

  // Apply operation 'op' with 'series' on the right to all columns convertible to 'T
  static member inline private PointwiseFrameSeriesR<'T>(frame:Frame<'TRowKey, 'TColumnKey>, series:Series<'TRowKey, 'T>, op:'T -> 'T -> 'T) =
    frame.Columns |> Series.mapValues (fun os ->
      match os.TryAs<'T>(false) with
      | OptionalValue.Present s -> s.ZipInner(series) |> Series.mapValues (fun (v1, v2) -> op v1 v2) :> ISeries<_>
      | _ -> os :> ISeries<_>)
    |> fromColumnsNonGeneric id

  // Apply operation 'op' to all columns that exist in both frames and are convertible to 'T
  static member inline internal PointwiseFrameFrame<'T>(frame1:Frame<'TRowKey, 'TColumnKey>, frame2:Frame<'TRowKey, 'TColumnKey>, op:'T -> 'T -> 'T) =
    frame1.Zip<'T, 'T, 'T>(frame2, JoinKind.Outer, JoinKind.Outer, Lookup.Exact, fun a b -> op a b)

  // Apply operation 'op' with 'scalar' on the right to all columns convertible to 'T
  static member inline private ScalarOperationR<'T>(frame:Frame<'TRowKey, 'TColumnKey>, scalar:'T, op:'T -> 'T -> 'T) : Frame<'TRowKey, 'TColumnKey> =
    frame.Columns |> Series.mapValues (fun os -> 
      match os.TryAs<'T>(false) with
      | OptionalValue.Present s -> (Series.mapValues (fun v -> op v scalar) s) :> ISeries<_>
      | _ -> os :> ISeries<_>)
    |> fromColumnsNonGeneric id

  // Apply operation 'op' with 'series' on the left to all columns convertible to 'T
  static member inline private PointwiseFrameSeriesL<'T>(frame:Frame<'TRowKey, 'TColumnKey>, series:Series<'TRowKey, 'T>, op:'T -> 'T -> 'T) =
    Frame<'TRowKey, 'TColumnKey>.PointwiseFrameSeriesR<'T>(frame, series, fun a b -> op b a)
  // Apply operation 'op' with 'scalar' on the left to all columns convertible to 'T
  static member inline private ScalarOperationL<'T>(frame:Frame<'TRowKey, 'TColumnKey>, scalar:'T, op:'T -> 'T -> 'T) : Frame<'TRowKey, 'TColumnKey> =
    Frame<'TRowKey, 'TColumnKey>.ScalarOperationR<'T>(frame, scalar, fun a b -> op b a)
  // Apply operation 'op' to all values in all columns convertible to 'T
  static member inline internal NullaryOperation<'T>(frame:Frame<'TRowKey, 'TColumnKey>, op : 'T -> 'T) = 
    frame.SeriesApply(false, fun (s:Series<'TRowKey, 'T>) -> (Series.mapValues op s) :> ISeries<_>)
  // Apply operation 'op' to all values in all columns convertible to 'T1 (the operation returns different type!)
  static member inline internal NullaryGenericOperation<'T1, 'T2>(frame:Frame<'TRowKey, 'TColumnKey>, op : 'T1 -> 'T2) =
    frame.SeriesApply(false, fun (s:Series<'TRowKey, 'T1>) -> (Series.mapValues op s) :> ISeries<_>)

  // Pointwise binary operations applied to two frames

  /// [category:Operators]
  static member (+) (frame1:Frame<'TRowKey, 'TColumnKey>, frame2:Frame<'TRowKey, 'TColumnKey>) =
    Frame<'TRowKey, 'TColumnKey>.PointwiseFrameFrame<float>(frame1, frame2, (+))
  /// [category:Operators]
  static member (-) (frame1:Frame<'TRowKey, 'TColumnKey>, frame2:Frame<'TRowKey, 'TColumnKey>) =
    Frame<'TRowKey, 'TColumnKey>.PointwiseFrameFrame<float>(frame1, frame2, (-))
  /// [category:Operators]
  static member (*) (frame1:Frame<'TRowKey, 'TColumnKey>, frame2:Frame<'TRowKey, 'TColumnKey>) =
    Frame<'TRowKey, 'TColumnKey>.PointwiseFrameFrame<float>(frame1, frame2, (*))
  /// [category:Operators]
  static member (/) (frame1:Frame<'TRowKey, 'TColumnKey>, frame2:Frame<'TRowKey, 'TColumnKey>) =
    Frame<'TRowKey, 'TColumnKey>.PointwiseFrameFrame<float>(frame1, frame2, (/))

  // Binary operators taking float/int series on the left/right (int is converted to float)

  /// [category:Operators]
  static member (+) (frame:Frame<'TRowKey, 'TColumnKey>, series:Series<'TRowKey, float>) =
    Frame<'TRowKey, 'TColumnKey>.PointwiseFrameSeriesR<float>(frame, series, (+))
  /// [category:Operators]
  static member (-) (frame:Frame<'TRowKey, 'TColumnKey>, series:Series<'TRowKey, float>) =
    Frame<'TRowKey, 'TColumnKey>.PointwiseFrameSeriesR<float>(frame, series, (-))
  /// [category:Operators]
  static member (*) (frame:Frame<'TRowKey, 'TColumnKey>, series:Series<'TRowKey, float>) =
    Frame<'TRowKey, 'TColumnKey>.PointwiseFrameSeriesR<float>(frame, series, (*))
  /// [category:Operators]
  static member (/) (frame:Frame<'TRowKey, 'TColumnKey>, series:Series<'TRowKey, float>) =
    Frame<'TRowKey, 'TColumnKey>.PointwiseFrameSeriesR<float>(frame, series, (/))
  /// [category:Operators]
  static member (+) (series:Series<'TRowKey, float>, frame:Frame<'TRowKey, 'TColumnKey>) =
    Frame<'TRowKey, 'TColumnKey>.PointwiseFrameSeriesL<float>(frame, series, (+))
  /// [category:Operators]
  static member (-) (series:Series<'TRowKey, float>, frame:Frame<'TRowKey, 'TColumnKey>) =
    Frame<'TRowKey, 'TColumnKey>.PointwiseFrameSeriesL<float>(frame, series, (-))
  /// [category:Operators]
  static member (*) (series:Series<'TRowKey, float>, frame:Frame<'TRowKey, 'TColumnKey>) =
    Frame<'TRowKey, 'TColumnKey>.PointwiseFrameSeriesL<float>(frame, series, (*))
  /// [category:Operators]
  static member (/) (series:Series<'TRowKey, float>, frame:Frame<'TRowKey, 'TColumnKey>) =
    Frame<'TRowKey, 'TColumnKey>.PointwiseFrameSeriesL<float>(frame, series, (/))

  /// [category:Operators]
  static member (+) (frame:Frame<'TRowKey, 'TColumnKey>, series:Series<'TRowKey, int>) =
    Frame<'TRowKey, 'TColumnKey>.PointwiseFrameSeriesR<float>(frame, Series.mapValues float series, (+))
  /// [category:Operators]
  static member (-) (frame:Frame<'TRowKey, 'TColumnKey>, series:Series<'TRowKey, int>) =
    Frame<'TRowKey, 'TColumnKey>.PointwiseFrameSeriesR<float>(frame, Series.mapValues float series, (-))
  /// [category:Operators]
  static member (*) (frame:Frame<'TRowKey, 'TColumnKey>, series:Series<'TRowKey, int>) =
    Frame<'TRowKey, 'TColumnKey>.PointwiseFrameSeriesR<float>(frame, Series.mapValues float series, (*))
  /// [category:Operators]
  static member (/) (frame:Frame<'TRowKey, 'TColumnKey>, series:Series<'TRowKey, int>) =
    Frame<'TRowKey, 'TColumnKey>.PointwiseFrameSeriesR<float>(frame, Series.mapValues float series, (/))
  /// [category:Operators]
  static member (+) (series:Series<'TRowKey, int>, frame:Frame<'TRowKey, 'TColumnKey>) =
    Frame<'TRowKey, 'TColumnKey>.PointwiseFrameSeriesL<float>(frame, Series.mapValues float series, (+))
  /// [category:Operators]
  static member (-) (series:Series<'TRowKey, int>, frame:Frame<'TRowKey, 'TColumnKey>) =
    Frame<'TRowKey, 'TColumnKey>.PointwiseFrameSeriesL<float>(frame, Series.mapValues float series, (-))
  /// [category:Operators]
  static member (*) (series:Series<'TRowKey, int>, frame:Frame<'TRowKey, 'TColumnKey>) =
    Frame<'TRowKey, 'TColumnKey>.PointwiseFrameSeriesL<float>(frame, Series.mapValues float series, (*))
  /// [category:Operators]
  static member (/) (series:Series<'TRowKey, int>, frame:Frame<'TRowKey, 'TColumnKey>) =
    Frame<'TRowKey, 'TColumnKey>.PointwiseFrameSeriesL<float>(frame, Series.mapValues float series, (/))

    
  // Binary operators taking float/int scalar on the left/right (int is converted to float)

  /// [category:Operators]
  static member (+) (frame:Frame<'TRowKey, 'TColumnKey>, scalar:float) =
    Frame<'TRowKey, 'TColumnKey>.ScalarOperationR<float>(frame, scalar, (+))
  /// [category:Operators]
  static member (+) (scalar:float, frame:Frame<'TRowKey, 'TColumnKey>) =
    Frame<'TRowKey, 'TColumnKey>.ScalarOperationL<float>(frame, scalar, (+))
  /// [category:Operators]
  static member (-) (frame:Frame<'TRowKey, 'TColumnKey>, scalar:float) =
    Frame<'TRowKey, 'TColumnKey>.ScalarOperationR<float>(frame, scalar, (-))
  /// [category:Operators]
  static member (-) (scalar:float, frame:Frame<'TRowKey, 'TColumnKey>) =
    Frame<'TRowKey, 'TColumnKey>.ScalarOperationL<float>(frame, scalar, (-))
  /// [category:Operators]
  static member (*) (frame:Frame<'TRowKey, 'TColumnKey>, scalar:float) =
    Frame<'TRowKey, 'TColumnKey>.ScalarOperationR<float>(frame, scalar, (*))
  /// [category:Operators]
  static member (*) (scalar:float, frame:Frame<'TRowKey, 'TColumnKey>) =
    Frame<'TRowKey, 'TColumnKey>.ScalarOperationL<float>(frame, scalar, (*))
  /// [category:Operators]
  static member (/) (frame:Frame<'TRowKey, 'TColumnKey>, scalar:float) =
    Frame<'TRowKey, 'TColumnKey>.ScalarOperationR<float>(frame, scalar, (/))
  /// [category:Operators]
  static member (/) (scalar:float, frame:Frame<'TRowKey, 'TColumnKey>) =
    Frame<'TRowKey, 'TColumnKey>.ScalarOperationL<float>(frame, scalar, (/))
  /// [category:Operators]
  static member Pow (frame:Frame<'TRowKey, 'TColumnKey>, scalar:float) =
    Frame<'TRowKey, 'TColumnKey>.ScalarOperationR<float>(frame, scalar, ( ** ))
  /// [category:Operators]
  static member Pow (scalar:float, frame:Frame<'TRowKey, 'TColumnKey>) =
    Frame<'TRowKey, 'TColumnKey>.ScalarOperationL<float>(frame, scalar, ( ** ))

  /// [category:Operators]
  static member (+) (frame:Frame<'TRowKey, 'TColumnKey>, scalar:int) =
    Frame<'TRowKey, 'TColumnKey>.ScalarOperationR<float>(frame, float scalar, (+))
  /// [category:Operators]
  static member (+) (scalar:int, frame:Frame<'TRowKey, 'TColumnKey>) =
    Frame<'TRowKey, 'TColumnKey>.ScalarOperationL<float>(frame, float scalar, (+))
  /// [category:Operators]
  static member (-) (frame:Frame<'TRowKey, 'TColumnKey>, scalar:int) =
    Frame<'TRowKey, 'TColumnKey>.ScalarOperationR<float>(frame, float scalar, (-))
  /// [category:Operators]
  static member (-) (scalar:int, frame:Frame<'TRowKey, 'TColumnKey>) =
    Frame<'TRowKey, 'TColumnKey>.ScalarOperationL<float>(frame, float scalar, (-))
  /// [category:Operators]
  static member (*) (frame:Frame<'TRowKey, 'TColumnKey>, scalar:int) =
    Frame<'TRowKey, 'TColumnKey>.ScalarOperationR<float>(frame, float scalar, (*))
  /// [category:Operators]
  static member (*) (scalar:int, frame:Frame<'TRowKey, 'TColumnKey>) =
    Frame<'TRowKey, 'TColumnKey>.ScalarOperationL<float>(frame, float scalar, (*))
  /// [category:Operators]
  static member (/) (frame:Frame<'TRowKey, 'TColumnKey>, scalar:int) =
    Frame<'TRowKey, 'TColumnKey>.ScalarOperationR<float>(frame, float scalar, (/))
  /// [category:Operators]
  static member (/) (scalar:int, frame:Frame<'TRowKey, 'TColumnKey>) =
    Frame<'TRowKey, 'TColumnKey>.ScalarOperationL<float>(frame, float scalar, (/))

  // Trigonometric
  
  /// [category:Operators]
  static member Acos(frame) = Frame<'TRowKey, 'TColumnKey>.NullaryOperation<float>(frame, acos)
  /// [category:Operators]
  static member Asin(frame) = Frame<'TRowKey, 'TColumnKey>.NullaryOperation<float>(frame, asin)
  /// [category:Operators]
  static member Atan(frame) = Frame<'TRowKey, 'TColumnKey>.NullaryOperation<float>(frame, atan)
  /// [category:Operators]
  static member Sin(frame) = Frame<'TRowKey, 'TColumnKey>.NullaryOperation<float>(frame, sin)
  /// [category:Operators]
  static member Sinh(frame) = Frame<'TRowKey, 'TColumnKey>.NullaryOperation<float>(frame, sinh)
  /// [category:Operators]
  static member Cos(frame) = Frame<'TRowKey, 'TColumnKey>.NullaryOperation<float>(frame, cos)
  /// [category:Operators]
  static member Cosh(frame) = Frame<'TRowKey, 'TColumnKey>.NullaryOperation<float>(frame, cosh)
  /// [category:Operators]
  static member Tan(frame) = Frame<'TRowKey, 'TColumnKey>.NullaryOperation<float>(frame, tan)
  /// [category:Operators]
  static member Tanh(frame) = Frame<'TRowKey, 'TColumnKey>.NullaryOperation<float>(frame, tanh)

  // Actually useful

  /// [category:Operators]
  static member Abs(frame) = Frame<'TRowKey, 'TColumnKey>.NullaryOperation<float>(frame, abs)
  /// [category:Operators]
  static member Ceiling(frame) = Frame<'TRowKey, 'TColumnKey>.NullaryOperation<float>(frame, ceil)
  /// [category:Operators]
  static member Exp(frame) = Frame<'TRowKey, 'TColumnKey>.NullaryOperation<float>(frame, exp)
  /// [category:Operators]
  static member Floor(frame) = Frame<'TRowKey, 'TColumnKey>.NullaryOperation<float>(frame, floor)
  /// [category:Operators]
  static member Truncate(frame) = Frame<'TRowKey, 'TColumnKey>.NullaryOperation<float>(frame, truncate)
  /// [category:Operators]
  static member Log(frame) = Frame<'TRowKey, 'TColumnKey>.NullaryOperation<float>(frame, log)
  /// [category:Operators]
  static member Log10(frame) = Frame<'TRowKey, 'TColumnKey>.NullaryOperation<float>(frame, log10)
  /// [category:Operators]
  static member Round(frame) = Frame<'TRowKey, 'TColumnKey>.NullaryOperation<float>(frame, round)
  /// [category:Operators]
  static member Sign(frame) = Frame<'TRowKey, 'TColumnKey>.NullaryGenericOperation<float, _>(frame, sign)
  /// [category:Operators]
  static member Sqrt(frame) = Frame<'TRowKey, 'TColumnKey>.NullaryGenericOperation<float, _>(frame, sqrt)

  // ----------------------------------------------------------------------------------------------
  // Constructor
  // ----------------------------------------------------------------------------------------------

  new(names:seq<'TColumnKey>, columns:seq<ISeries<'TRowKey>>) =
    let df = Frame(Index.ofKeys [], Index.ofKeys [], Vector.ofValues [])
    let df = (df, Seq.zip names columns) ||> Seq.fold (fun df (colKey, colData) ->
      let other = Frame(colData.Index, Index.ofUnorderedKeys [colKey], Vector.ofValues [colData.Vector])
      df.Join(other, JoinKind.Outer) )
    Frame(df.RowIndex, df.ColumnIndex, df.Data)

  member frame.Clone() =
    Frame<_, _>(rowIndex, columnIndex, data)

  // ----------------------------------------------------------------------------------------------
  // Interfaces and overrides
  // ----------------------------------------------------------------------------------------------

  override frame.Equals(another) = 
    match another with
    | null -> false
    | :? Frame<'TRowKey, 'TColumnKey> as another -> 
        frame.RowIndex.Equals(another.RowIndex) &&
        frame.ColumnIndex.Equals(another.ColumnIndex) &&
        frame.Data.Equals(another.Data) 
    | _ -> false

  override frame.GetHashCode() =
    let (++) h1 h2 = ((h1 <<< 5) + h1) ^^^ h2
    frame.RowIndex.GetHashCode() ++ frame.ColumnIndex.GetHashCode() ++ frame.Data.GetHashCode()

  // ----------------------------------------------------------------------------------------------
  // Frame data and formatting
  // ----------------------------------------------------------------------------------------------

  member frame.GetFrameData() = 
    // Get keys (as object lists with multiple levels)
    let getKeys (index:IIndex<_>) = seq { 
      let maxLevel = 
        match index.Keys |> Seq.headOrNone with 
        | Some colKey -> CustomKey.Get(colKey).Levels | _ -> 1
      for key, _ in index.Mappings ->
        [| for level in 0 .. maxLevel - 1 -> 
             if level = 0 && maxLevel = 0 then box key
             else CustomKey.Get(key).GetLevel(level) |] }
    let rowKeys = getKeys frame.RowIndex 
    let colKeys = getKeys frame.ColumnIndex
    // Get columns as object options
    let boxVector = VectorHelpers.boxVector ()
    let columns = data.DataSequence |> Seq.map (fun col ->
      let boxedVec = boxVector col.Value
      col.Value.ElementType, boxedVec)
    // Return as VectorData
    { ColumnKeys = colKeys; RowKeys = rowKeys; Columns = columns }

  /// Shows the data frame content in a human-readable format. The resulting string
  /// shows all columns, but a limited number of rows. The property is used 
  /// automatically by F# Interactive.
  member frame.Format() = 
    try
      let colLevels = 
        match frame.ColumnIndex.Keys |> Seq.headOrNone with 
        Some colKey -> CustomKey.Get(colKey).Levels | _ -> 1
      let rowLevels = 
        match frame.RowIndex.Keys |> Seq.headOrNone with 
        Some rowKey -> CustomKey.Get(rowKey).Levels | _ -> 1
      let getLevel ordered previous reset maxLevel level (key:'K) = 
        let levelKey = 
          if level = 0 && maxLevel = 0 then box key
          else CustomKey.Get(key).GetLevel(level)
        if ordered && (Some levelKey = !previous) then "" 
        else previous := Some levelKey; reset(); levelKey.ToString()
        
      seq { 
        // Yield headers (for all column levels)
        for colLevel in 0 .. colLevels - 1 do 
          yield [
            // Prefix with appropriate number of (empty) row keys
            for i in 0 .. rowLevels - 1 do yield "" 
            yield ""
            let previous = ref None
            for colKey, _ in frame.ColumnIndex.Mappings do 
              yield getLevel frame.ColumnIndex.IsOrdered previous ignore colLevels colLevel colKey ]

        // Yield row data
        let rows = frame.Rows
        let previous = Array.init rowLevels (fun _ -> ref None)
        let reset i () = for j in i + 1 .. rowLevels - 1 do previous.[j] := None
        for item in frame.RowIndex.Mappings |> Seq.startAndEnd Formatting.StartItemCount Formatting.EndItemCount do
          match item with 
          | Choice2Of3() ->
              yield [
                // Prefix with appropriate number of (empty) row keys
                for i in 0 .. rowLevels - 1 do yield if i = 0 then ":" else ""
                yield ""
                for i in 1 .. data.DataSequence |> Seq.length -> "..." ]
          | Choice1Of3(rowKey, addr) | Choice3Of3(rowKey, addr) ->
              let row = rows.[rowKey]
              yield [
                // Yield all row keys
                for rowLevel in 0 .. rowLevels - 1 do 
                  yield getLevel frame.RowIndex.IsOrdered previous.[rowLevel] (reset rowLevel) rowLevels rowLevel rowKey
                yield "->"
                for KeyValue(_, value) in SeriesExtensions.GetAllObservations(row) do  // TODO: is this good?
                  yield value.ToString() ] }
      |> array2D
      |> Formatting.formatTable
    with e -> sprintf "Formatting failed: %A" e

  // ----------------------------------------------------------------------------------------------
  // Interfaces - support the C# dynamic keyword
  // ----------------------------------------------------------------------------------------------

  interface IFrame with
    member x.Apply(op) = op.Invoke(x)

  interface IFsiFormattable with
    member x.Format() = (x :> Frame<_, _>).Format()

  interface INotifyCollectionChanged with
    [<CLIEvent>]
    member x.CollectionChanged = frameColumnsChanged.Publish

  interface System.Dynamic.IDynamicMetaObjectProvider with 
    member frame.GetMetaObject(expr) = 
      DynamicExtensions.createPropertyMetaObject expr frame
        (fun frame name retTyp -> 
          // Cast column key to the right type
          let colKey =
            if typeof<'TColumnKey> = typeof<string> then unbox<'TColumnKey> name
            else invalidOp "Dynamic operations are not supported on frames with non-string column key!"
          // In principle, 'retType' could be something else than 'obj', but C# never does this (?)
          <@@ box ((%%frame : Frame<'TRowKey, 'TColumnKey>).GetSeries<float>(colKey)) @@>)

        (fun frame name argTyp argExpr -> 
          // Cast column key to the right type
          let colKey =
            if typeof<'TColumnKey> = typeof<string> then unbox<'TColumnKey> name
            else invalidOp "Dynamic operations are not supported on frames with non-string column key!"
          // If it is a series, then we can just call ReplaceSeries using quotation
          if typeof<ISeries<'TRowKey>>.IsAssignableFrom argTyp then
            <@@ (%%frame : Frame<'TRowKey, 'TColumnKey>).ReplaceSeries(colKey, (%%(Expr.Coerce(argExpr, typeof<ISeries<'TRowKey>>)) : ISeries<'TRowKey>)) @@>
          else 
            // Try to find seq<'T> implementation
            let elemTy = 
              argTyp.GetInterfaces() 
              |> Seq.tryFind (fun inf -> 
                inf.IsGenericType && inf.GetGenericTypeDefinition() = typedefof<seq<_>>)
              |> Option.map (fun ty -> ty.GetGenericArguments().[0])
            match elemTy with
            | None -> invalidOp (sprintf "Cannot add value of type %s as a series!" argTyp.Name)
            | Some elemTy ->
                // Find the ReplaceSeries method taking seq<'T>
                let addSeriesSeq = 
                  typeof<Frame<'TRowKey, 'TColumnKey>>.GetMethods() |> Seq.find (fun mi -> 
                    mi.Name = "ReplaceSeries" && 
                      ( let pars = mi.GetParameters()
                        pars.Length = 2 && pars.[1].ParameterType.GetGenericTypeDefinition() = typedefof<seq<_>> ))
                // Generate call for the right generic specialization
                let seqTyp = typedefof<seq<_>>.MakeGenericType(elemTy)
                Expr.Call(frame, addSeriesSeq.MakeGenericMethod(elemTy), [Expr.Value name; Expr.Coerce(argExpr, seqTyp)] ) )



// ------------------------------------------------------------------------------------------------
// Building frame from series of rows/columns (this has to be here, because we need it in 
// ColumnSeries/RowSeries (below) which are referenced by df.Rows, df.Columns (above)
// ------------------------------------------------------------------------------------------------

/// [omit]
/// Module with helper functions and operations that are needed by Frame<R, C>, but
/// are easier to write in a separate type (having them inside generic type 
/// can confuse the type inference in various ways).
and FrameUtils = 
  // Current vector builder to be used for creating frames
  static member vectorBuilder = VectorBuilder.Instance 
  // Current index builder to be used for creating frames
  static member indexBuilder = IndexBuilder.Instance

  /// Create data frame containing a single column
  static member createColumn<'TColumnKey, 'TRowKey when 'TColumnKey : equality and 'TRowKey : equality>
      (column:'TColumnKey, series:ISeries<'TRowKey>) = 
    let data = Vector.ofValues [| series.Vector |]
    Frame(series.Index, Index.ofKeys [column], data)

  /// Create data frame containing a single row
  static member createRow(row:'TRowKey, series:Series<'TColumnKey, 'TValue>) = 
    let data = series.Vector.SelectMissing(fun v -> 
      let res = VectorBuilder.Instance.CreateMissing [| v |] 
      OptionalValue(res :> IVector))
    Frame(Index.ofKeys [row], series.Index, data)

  /// Create data frame from a series of rows
  static member fromRows<'TRowKey, 'TColumnKey, 'TSeries
        when 'TRowKey : equality and 'TColumnKey : equality and 'TSeries :> ISeries<'TColumnKey>>
      (nested:Series<'TRowKey, 'TSeries>) =

    // Create column index from keys of all rows
    let columnIndex = nested.Values |> Seq.collect (fun sr -> sr.Index.Keys) |> Seq.distinct |> Array.ofSeq |> Index.ofKeys

    // Row index is just the index of the series
    let rowIndex = nested.Index

    // Dispatcher that creates column vector of the right type
    let columnCreator key =
      { new VectorHelpers.ValueCallSite1<IVector> with
          override x.Invoke<'T>(_:'T) = 
            let it = nested.SelectOptional(fun kvp ->
              if kvp.Value.HasValue then 
                kvp.Value.Value.TryGetObject(key) 
                |> OptionalValue.map (Convert.changeType<'T>)
              else OptionalValue.Missing)
            it.Vector :> IVector }
      |> VectorHelpers.createValueDispatcher
    // Create data vectors
    let data = 
      columnIndex.Keys 
      |> Seq.map (fun key ->
          // Pick a witness from the column, so that we can use column creator
          // and try creating a typed IVector based on the column type
          try
            let someValue =
              nested |> Series.observations |> Seq.tryPick (fun (_, v) -> 
                v.TryGetObject(key) |> OptionalValue.asOption)
            let someValue = defaultArg someValue (obj())
            columnCreator key someValue
          with :? System.InvalidCastException | :? System.FormatException ->
            // If that failes, the sequence is heterogeneous
            // so we try again and pass object as a witness
            columnCreator key (obj()) )
      |> Array.ofSeq |> FrameUtils.vectorBuilder.Create
    Frame(rowIndex, columnIndex, data)

  /// Create data frame from a series of columns
  static member fromColumns<'TRowKey, 'TColumnKey, 'TSeries when 'TSeries :> ISeries<'TRowKey> 
        and 'TRowKey : equality and 'TColumnKey : equality>
      (nested:Series<'TColumnKey, 'TSeries>) =
      nested |> Frame<int, int>.FromColumnsNonGeneric (fun s -> s :> _)

  /// Given a series of frames, build a frame with multi-level row index
  static member collapseFrameSeries (series:Series<'R1, Frame<'R2, 'C>>) = 
    // TODO: Slow
    series 
    |> Series.map (fun k1 df -> df.Rows |> Series.mapKeys(fun k2 -> (k1, k2)) |> FrameUtils.fromRows)
    |> Series.values |> Seq.reduce (fun df1 df2 -> df1.Append(df2))

  /// Given a series of frames, build a frame with multi-level row index
  static member collapseSeriesSeries (series:Series<'R1, Series<'R2, ObjectSeries<'C>>>) = 
    series 
    |> Series.observations
    |> Seq.collect (fun (k1, s) ->
        s |> Series.observations |> Seq.map (fun (k2, row) -> (k1, k2), row))
    |> Series.ofObservations
    |> FrameUtils.fromRows

// ------------------------------------------------------------------------------------------------
// These should really be extensions, but they take generic type parameter
// ------------------------------------------------------------------------------------------------

and Frame<'TRowKey, 'TColumnKey when 'TRowKey : equality and 'TColumnKey : equality> with

  member frame.GroupRowsBy<'TGroup when 'TGroup : equality>(key) =
    frame.Rows 
    |> Series.groupInto (fun _ (v:ObjectSeries<_>) -> v.GetAs<'TGroup>(key)) (fun k g -> g)
    |> FrameUtils.collapseSeriesSeries

  member frame.GroupRowsInto<'TGroup when 'TGroup : equality>(key, f:System.Func<_, _, _>) =
    frame.Rows 
    |> Series.groupInto (fun _ v -> v.GetAs<'TGroup>(key)) (fun k g -> f.Invoke(k, g |> FrameUtils.fromRows))
    |> FrameUtils.collapseFrameSeries

  member frame.GroupRowsUsing<'TGroup when 'TGroup : equality>(f:System.Func<_, _, 'TGroup>) =
    frame.Rows 
    |> Series.groupInto (fun k v -> f.Invoke(k, v)) (fun k g -> g)
    |> FrameUtils.collapseSeriesSeries

  /// Returns a data frame whose rows are indexed based on the specified column of the original
  /// data frame. The generic type parameter is (typically) needed to specify the type of the 
  /// values in the required index column.
  ///
  /// ## Parameters
  ///  - `column` - The name of a column in the original data frame that will be used for the new
  ///    index. Note that the values in the column need to be unique.
  ///
  /// [category:Indexing]
  member frame.IndexRows<'TNewRowIndex when 'TNewRowIndex : equality>(column) : Frame<'TNewRowIndex, _> = 
    let columnVec = frame.GetSeries<'TNewRowIndex>(column)
    let lookup addr = columnVec.Vector.GetValue(addr)
    let newRowIndex, rowCmd = frame.IndexBuilder.WithIndex(frame.RowIndex, lookup, Vectors.Return 0)
    let newData = frame.Data.Select(VectorHelpers.transformColumn frame.VectorBuilder rowCmd)
    Frame<'TNewRowIndex, 'TColumnKey>(newRowIndex, frame.ColumnIndex, newData)

// ------------------------------------------------------------------------------------------------
// 
// ------------------------------------------------------------------------------------------------

and ColumnSeries<'TRowKey, 'TColumnKey when 'TRowKey : equality and 'TColumnKey : equality>(index, vector, vectorBuilder, indexBuilder) =
  inherit Series<'TColumnKey, ObjectSeries<'TRowKey>>(index, vector, vectorBuilder, indexBuilder)
  new(series:Series<'TColumnKey, ObjectSeries<'TRowKey>>) = 
    ColumnSeries(series.Index, series.Vector, series.VectorBuilder, series.IndexBuilder)

  [<EditorBrowsable(EditorBrowsableState.Never)>]
  member x.GetSlice(lo, hi) = base.GetSlice(lo, hi) |> FrameUtils.fromColumns
  [<EditorBrowsable(EditorBrowsableState.Never)>]
  member x.GetByLevel(level) = base.GetByLevel(level) |> FrameUtils.fromColumns
  member x.Item with get(items) = x.GetItems(items) |> FrameUtils.fromColumns
  member x.Item with get(level) = x.GetByLevel(level)

and RowSeries<'TRowKey, 'TColumnKey when 'TRowKey : equality and 'TColumnKey : equality>(index, vector, vectorBuilder, indexBuilder) =
  inherit Series<'TRowKey, ObjectSeries<'TColumnKey>>(index, vector, vectorBuilder, indexBuilder)
  new(series:Series<'TRowKey, ObjectSeries<'TColumnKey>>) = 
    RowSeries(series.Index, series.Vector, series.VectorBuilder, series.IndexBuilder)

  [<EditorBrowsable(EditorBrowsableState.Never)>]
  member x.GetSlice(lo, hi) = base.GetSlice(lo, hi) |> FrameUtils.fromRows
  [<EditorBrowsable(EditorBrowsableState.Never)>]
  member x.GetByLevel(level) = base.GetByLevel(level) |> FrameUtils.fromRows
  member x.Item with get(items) = x.GetItems(items) |> FrameUtils.fromRows
  member x.Item with get(level) = x.GetByLevel(level)<|MERGE_RESOLUTION|>--- conflicted
+++ resolved
@@ -460,19 +460,12 @@
 
   /// [category:Accessors and slicing]
   member frame.TryGetRowAt(index) = 
-<<<<<<< HEAD
     frame.Rows.Vector.GetValue(Address.ofInt index)
+
   /// [category:Accessors and slicing]
   member frame.GetRowKeyAt(index) = 
     frame.RowIndex.KeyAt(Address.ofInt index)
-=======
-    frame.Rows.Vector.GetValue(Addressing.int32Convertor index)
-
-  /// [category:Accessors and slicing]
-  member frame.GetRowKeyAt(index) = 
-    frame.RowIndex.KeyAt(Addressing.int32Convertor index)
-
->>>>>>> 04832877
+
   /// [category:Accessors and slicing]
   member frame.GetRowAt(index) = 
     frame.TryGetRowAt(index).Value
