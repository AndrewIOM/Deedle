﻿#if INTERACTIVE
#I "../../bin"
#load "Deedle.fsx"
#r "../../packages/NUnit.2.6.3/lib/nunit.framework.dll"
#r "../../packages/FsCheck.0.9.1.0/lib/net40-Client/FsCheck.dll"
#r "../../packages/FSharp.Data.1.1.10/lib/net40/FSharp.Data.dll"
#load "../Common/FsUnit.fs"
#else
module Deedle.Tests.Frame
#endif

open System
open System.Data
open System.Dynamic
open System.Collections.Generic
open FsUnit
open FsCheck
open NUnit.Framework
open Deedle

// ------------------------------------------------------------------------------------------------
// Input and output (CSV files, IDataReader)
// ------------------------------------------------------------------------------------------------

let msft() = 
  Frame.ReadCsv(__SOURCE_DIRECTORY__ + "/data/MSFT.csv", inferRows=10) 
  |> Frame.indexRowsDate "Date"

let msftNoHeaders() = 
  let noHeaders =
    IO.File.ReadAllLines(__SOURCE_DIRECTORY__ + "/data/MSFT.csv") 
    |> Seq.skip 1 |> String.concat "\n"
  let data = System.Text.Encoding.UTF8.GetBytes(noHeaders)
  Frame.ReadCsv(new IO.MemoryStream(data), false, inferRows=10)

[<Test>]
let ``Can create empty data frame and empty series`` () =
  let f : Frame<int, int> = frame []  
  let s : Series<int, int> = series []
  s.KeyCount |> shouldEqual 0
  f.ColumnCount |> shouldEqual 0
  f.RowCount |> shouldEqual 0

[<Test>]
let ``Can read MSFT data from CSV file`` () =
  let df = msft()
  df.RowKeys |> Seq.length |> shouldEqual 6527
  df.ColumnKeys |> Seq.length |> shouldEqual 7

[<Test>]
let ``Can read MSFT data from CSV file truncated`` () =
  let df = Frame.ReadCsv(__SOURCE_DIRECTORY__ + "/data/MSFT.csv", inferRows=10, maxRows=27) 
  df.RowKeys |> Seq.length |> shouldEqual 27
  df.ColumnKeys |> Seq.length |> shouldEqual 7

[<Test>]
let ``Can read MSFT data from CSV file without header row`` () =
  let df = msftNoHeaders()
  let expected = msft()  
  let actual = df |> Frame.indexColsWith expected.ColumnKeys |> Frame.indexRowsDate "Date"
  actual |> shouldEqual expected 

[<Test>]
let ``Can read MSFT data from CSV with no headers & no type inference``() =
  let df = Frame.ReadCsv(__SOURCE_DIRECTORY__ + "/data/MSFT.csv", hasHeaders=false, inferTypes=false) 
  df.RowKeys |> Seq.length |> shouldEqual 6528
  df.ColumnKeys |> List.ofSeq |> shouldEqual ["Column1"; "Column2"; "Column3"; "Column4"; "Column5"; "Column6"; "Column7"]

[<Test>]
let ``Can read MSFT data from CSV with explicit schema``() =
  let df = Frame.ReadCsv(__SOURCE_DIRECTORY__ + "/data/MSFT.csv", schema="A (string),B,C,D,E,F,G (float)") 
  let actual = List.ofSeq df.ColumnKeys
  actual |> shouldEqual ["A";"B";"C";"D";"E";"F";"G"]

[<Test>]
let ``Can read MSFT data from CSV and rename``() =
  let df = Frame.ReadCsv(__SOURCE_DIRECTORY__ + "/data/MSFT.csv", schema="Day,Adj Close->Adjusted") 
  let actual = List.ofSeq df.ColumnKeys
  actual |> shouldEqual ["Day"; "Open"; "High"; "Low"; "Close"; "Volume"; "Adjusted"]

[<Test>]
let ``Can save MSFT data as CSV file and read it afterwards (with default args)`` () =
  let file = System.IO.Path.GetTempFileName()
  let expected = msft()
  expected.SaveCsv(file)
  let actual = Frame.ReadCsv(file) |> Frame.indexRowsDate "Date"
  actual |> shouldEqual expected

[<Test>]
let ``Can save MSFT data as CSV file and read it afterwards (with custom format)`` () =
  let file = System.IO.Path.GetTempFileName()
  let expected = msft()
  expected.DropSeries("Date")
  expected.SaveCsv(file, keyNames=["Date"], separator=';', culture=System.Globalization.CultureInfo.GetCultureInfo("cs-CZ"))
  let actual = 
    Frame.ReadCsv(file, separators=";", culture="cs-CZ")
    |> Frame.indexRowsDate "Date" |> Frame.dropSeries "Date"
  actual |> shouldEqual expected

[<Test>]
let ``Can create frame from IDataReader``() =
  let dt = new DataTable()
  dt.Columns.Add(new DataColumn("First", typeof<int>))
  dt.Columns.Add(new DataColumn("Second", typeof<DateTimeOffset>))
  for i in 0 .. 10 do 
    dt.Rows.Add [| box i; box (DateTimeOffset(DateTime.Today.AddDays(float i))) |] |> ignore

  let expected = 
    Frame.ofColumns 
      [ "First" =?> Series.ofValues [ 0 .. 10 ] 
        "Second" =?> Series.ofValues [ for i in 0 .. 10 -> DateTimeOffset(DateTime.Today.AddDays(float i)) ] ]
  
  Frame.ReadReader(dt.CreateDataReader())
  |> shouldEqual expected

// ------------------------------------------------------------------------------------------------
// Constructing frames and getting frame data
// ------------------------------------------------------------------------------------------------

[<Test>]
let ``Construction of frame from columns respects specified order``() =
  let df = 
    frame
      [ "Z" => Series.ofValues [ 1 .. 10 ]
        "X" => Series.ofValues [ 1 .. 10 ] ]
  df.ColumnKeys |> List.ofSeq
  |> shouldEqual ["Z"; "X"]

[<Test>]
let ``Can create frame from float[,] and get data as float[,]``() =
  let data = Array2D.init 5000 200 (fun x y -> float (x+y))
  let data' = data |> Frame.ofArray2D |> Frame.toArray2D
  data' |> shouldEqual data

[<Test>]
let ``Creating frame from sorted series returns sorted frame``() =
  let s1 = series [ 1 => 'a'; 2 => 'a' ]
  let s2 = series [ 2 => 'a'; 3 => 'a' ]
  let df1 = frame [ "A" => s1; "B" => s2 ]
  let df2 = frame [ "A" => s2; "B" => s1 ]
  df1.RowIndex.IsOrdered  |> shouldEqual true
  df2.RowIndex.IsOrdered  |> shouldEqual true

// ------------------------------------------------------------------------------------------------
// Input and output (from records)
// ------------------------------------------------------------------------------------------------

type MSFT = FSharp.Data.CsvProvider<"data/MSFT.csv">
type Price = { Open : decimal; High : decimal; Low : Decimal; Close : decimal }
type Stock = { Date : DateTime; Volume : int; Price : Price }

let typedRows () = 
  let msft = MSFT.Load(__SOURCE_DIRECTORY__ + "/data/MSFT.csv")
  [| for r in msft.Data -> 
      let p = { Open = r.Open; Close = r.Close; High = r.High; Low = r.High }
      { Date = r.Date; Volume = r.Volume; Price = p } |]
let typedPrices () = 
  [| for r in typedRows () -> r.Price |]

[<Test>]  
let ``Can read simple sequence of records`` () =
  let prices = typedPrices ()
  let df = Frame.ofRecords prices
  set df.ColumnKeys |> shouldEqual (set ["Open"; "High"; "Low"; "Close"])
  df |> Frame.countRows |> shouldEqual prices.Length

[<Test>]  
let ``Can expand properties of a simple record sequence`` () =
  let df = frame [ "MSFT" => Series.ofValues (typedRows ()) ]
  let exp1 = df |> Frame.expandAllCols 1 
  exp1.Rows.[10]?``MSFT.Volume`` |> shouldEqual 49370800.0
  set exp1.ColumnKeys |> shouldEqual (set ["MSFT.Date"; "MSFT.Volume"; "MSFT.Price"])
  
  let exp2 = df |> Frame.expandAllCols 2
  exp2.ColumnKeys |> should contain "MSFT.Price.Open"
  exp2.Rows.[10]?``MSFT.Price.Open`` |> shouldEqual 27.87

[<Test>]  
let ``Can expand properties based on runtime type information`` () =
  let df = frame [ "A" => Series.ofValues [box (1,2); box {Open=1.0M; Close=1.0M; High=1.0M; Low=1.0M}] ]
  let dfexp = FrameExtensions.ExpandColumns(df, 10, true)
  set dfexp.ColumnKeys |> shouldEqual (set ["A.Item1"; "A.Item2"; "A.Open"; "A.High"; "A.Low"; "A.Close"])

[<Test>]  
let ``Can expand properties of specified columns`` () =
  let df = frame [ "MSFT" => Series.ofValues (typedRows ()) ]
  let exp = df |> Frame.expandAllCols 1 |> Frame.expandCols ["MSFT.Price"]
  set exp.ColumnKeys |> shouldEqual (set ["MSFT.Price.Close"; "MSFT.Price.High"; "MSFT.Price.Low"; "MSFT.Date"; "MSFT.Volume"; "MSFT.Price.Open"])

[<Test>]
let ``Can expand vector that mixes ExpandoObjects, records and tuples``() =
  let (?<-) (exp:ExpandoObject) k v = (exp :> IDictionary<_, _>).Add(k, v)
  let exp1 = new ExpandoObject()
  exp1?First <- 1
  exp1?Second <- 2 
  exp1?Nested <- { Open = 1.0M; Low = 0.0M; Close = 2.0M; High = 3.0M }
  let exp2 = new ExpandoObject()
  exp2?Second <- "Test"
  exp2?Nested <- { Open = 1.5M; Low = 0.5M; Close = 2.5M; High = 3.5M }
  let df = frame [ "Objects" => Series.ofValues [(exp1, 42); (exp2, 41)] ]  
  let exp1 = df |> Frame.expandAllCols 1
  set exp1.ColumnKeys |> shouldEqual (set ["Objects.Item1"; "Objects.Item2"])
  let exp3 = df |> Frame.expandAllCols 3
  set exp3.ColumnKeys |> shouldEqual
    ( set ["Objects.Item1.First";       "Objects.Item1.Nested.Close";
           "Objects.Item1.Nested.High"; "Objects.Item1.Nested.Low";
           "Objects.Item1.Nested.Open"; "Objects.Item1.Second"; "Objects.Item2"] )

[<Test>]
let ``Can expand vector that contains SeriesBuilder objects``() =
  let sb = SeriesBuilder<string>()
  sb?Test <- 1
  sb?Another <- "hi"
  let df = frame [ "A" => Series.ofValues [sb]]
  let exp1 = df |> Frame.expandAllCols 1 
  set exp1.ColumnKeys |> shouldEqual (set ["A.Another"; "A.Test"])

[<Test>]
let ``Can expand vector that contains Series<string, T> and tuples``() =
  let df = frame [ "A" => Series.ofValues [ series ["First" => box 1; "Second" => box (1, "Test") ] ]]
  let exp = df |> Frame.expandAllCols 1000
  set exp.ColumnKeys |> shouldEqual (set ["A.First"; "A.Second.Item1"; "A.Second.Item2"])

// ------------------------------------------------------------------------------------------------
// From rows/columns
// ------------------------------------------------------------------------------------------------

[<Test>]
let ``Can create frame from 100k of three element tuples (in less than a few seconds)`` () =
  let values =
    [| for d in 0 .. 100 do
        for i in 0 .. 1000 do
          yield DateTime.Today.AddDays(float d), i.ToString(), 1.0 |]
  let df = Frame.ofValues values
  df |> Stats.sum |> Stats.sum |> int |> shouldEqual 101101

[<Test>]
let ``Reconstructing frame from its columns preserves types of vectors``() =
  let df = 
    frame [ "A" =?> series [ 1 => 1.0; 2 => 2.0 ]
            "B" =?> series [ 1 => "a"; 2 => "b" ] ]
  let df' = df.Columns |> Frame.ofColumns

  let types = df.GetFrameData().Columns |> Seq.map (fun (t, _) -> t.Name) |> List.ofSeq
  let types' = df'.GetFrameData().Columns |> Seq.map (fun (t, _) -> t.Name) |> List.ofSeq
  types |> shouldEqual types'

[<Test>]
let ``Reconstructing frame from its columns does not break equals (#91)``() =
  let df = 
    frame [ "A" =?> series [ 1 => 1.0; 2 => 2.0 ]
            "B" =?> series [ 1 => "a"; 2 => "b" ] ]
  let df' = df.Columns |> Frame.ofColumns
  df |> shouldEqual df'


// ------------------------------------------------------------------------------------------------
// Accessor testing
// ------------------------------------------------------------------------------------------------

[<Test>]
let ``Can retrieve a series according to type parameter`` () =
  let s1 = series [| 1 => (1,2); 2 => (1,3) |]
  let s2 = series [| 1 => ("a",1.0); 2 => ("b",2.0) |]
  let f = frame [ "A" => s1 ]
  f?B <- s2
  f.GetAllSeries<int*int>() |> shouldEqual ( seq [ KeyValuePair("A", s1) ] )
  f.GetAllSeries<string*float>() |> shouldEqual ( seq [ KeyValuePair("B", s2) ] )
  f.GetAllSeries<int*float>() |> shouldEqual Seq.empty

[<Test>]
let ``Can do fuzzy lookup on frame rows and cols`` () =
  let s1 = series [| "a" => 1.0; "c" => 2.0; "e" => 3.0 |]
  let s2 = series [| "a" => 4.0; "c" => 5.0; "e" => 6.0 |]
  let s3 = series [| "a" => 7.0; "c" => 8.0; "e" => 9.0 |]  
  let f = frame [ 1 => s1; 3 => s2; 5 => s3 ]    

  f |> Frame.tryLookupRow "b" Lookup.NearestSmaller |> shouldEqual ( Some <| series [ 1 => 1.0; 3 => 4.0; 5 => 7.0 ] )
  f |> Frame.tryLookupRow "b" Lookup.NearestGreater |> shouldEqual ( Some <| series [ 1 => 2.0; 3 => 5.0; 5 => 8.0 ] )
  f |> Frame.tryLookupRow "f" Lookup.NearestGreater |> shouldEqual None

  f |> Frame.tryLookupRowObservation "b" Lookup.NearestSmaller |> shouldEqual (Some ("a", series [ 1 => 1.0; 3 => 4.0; 5 => 7.0 ]))
  f |> Frame.tryLookupRowObservation "b" Lookup.NearestGreater |> shouldEqual (Some ("c", series [ 1 => 2.0; 3 => 5.0; 5 => 8.0 ]))
  f |> Frame.tryLookupRowObservation "f" Lookup.NearestGreater |> shouldEqual None

  f |> Frame.tryLookupCol 2 Lookup.NearestSmaller |> shouldEqual ( Some s1 )
  f |> Frame.tryLookupCol 2 Lookup.NearestGreater |> shouldEqual ( Some s2 )
  f |> Frame.tryLookupCol 6 Lookup.NearestGreater |> shouldEqual None

  f |> Frame.tryLookupColObservation 2 Lookup.NearestSmaller |> shouldEqual (Some (1, s1))
  f |> Frame.tryLookupColObservation 2 Lookup.NearestGreater |> shouldEqual (Some (3, s2))
  f |> Frame.tryLookupColObservation 6 Lookup.NearestGreater |> shouldEqual None

[<Test>]
let  ``Can access floats from ObjectSeries rows`` () =
  let df = frame [ "X" => series [| "a" => 1.0; "c" => 2.0; "e" => 3.0 |]
                   "Y" => series [| "a" => 4.0; "c" => nan; "e" => 6.0 |] ]    

  let df' = frame [ "X" => series [| "e" => 3.0 |]
                    "Y" => series [| "e" => 6.0 |] ]    

  let filt = df |> Frame.filterRows(fun _ r -> r?X >= 2.0 && not(Double.IsNaN(r?Y)))
  filt |> shouldEqual df'

  let testInvalidKey() = df |> Frame.filterRows(fun _ r -> r?Z >= 2.0) |> ignore
  testInvalidKey |> should throw (typeof<KeyNotFoundException>)

[<Test>]
let ``Filter all rows keeps column keys`` () =
  let df = frame [ "X" => series [| "a" => 1.0; "c" => 2.0; "e" => 3.0 |]
                   "Y" => series [| "a" => 4.0; "c" => nan; "e" => 6.0 |] ]    

  let filt = df |> Frame.filterRows (fun _ _ -> false)
  filt.RowCount |> shouldEqual 0
  filt.ColumnKeys |> shouldEqual (Seq.ofList ["X"; "Y"])
  filt.["X"] |> shouldEqual (series [])
  filt.["Y"] |> shouldEqual (series [])
  (fun () -> filt.["Z"] |> ignore) |> should throw (typeof<ArgumentException>)

// ------------------------------------------------------------------------------------------------
// Row access
// ------------------------------------------------------------------------------------------------

let rowSample() = 
  frame [ "X" => series [| "a" => 1.0; "c" => 2.0; "e" => 3.0 |]
          "Y" => series [| "a" => 4.0; "c" => nan; "e" => 6.0 |] ]    

[<Test>]
let ``Accessing row via row offset work`` () =
  let actual = rowSample().GetRowAt<int>(2)
  actual |> shouldEqual <| series [ "X" => 3; "Y" => 6 ]

[<Test>]
let ``Accessing row via invalid row offset throws an exception`` () =
  (fun () -> rowSample().GetRowAt<int>(4) |> ignore)
  |> should throw (typeof<ArgumentOutOfRangeException>)

[<Test>]
let ``Accessing row via row key works`` () =
  let actual = rowSample().GetRow<int>("e")
  actual |> shouldEqual <| series [ "X" => 3; "Y" => 6 ]

[<Test>]
let ``Accessing row via missing row key returns missing`` () =
  let actual = rowSample().TryGetRow<int>("f")
  actual.HasValue |> shouldEqual false

[<Test>]
let ``Accessing row via missing row key with lookup works`` () =
  let actual = rowSample().GetRow<int>("f", Lookup.NearestSmaller)
  actual |> shouldEqual <| series [ "X" => 3; "Y" => 6 ]

[<Test>]
let ``Accessing row observation via missing row key with lookup works`` () =
  let actual = rowSample().TryGetRowObservation<int>("f", Lookup.NearestSmaller)
  actual.Value.Key |> shouldEqual "e"
  actual.Value.Value |> shouldEqual <| series [ "X" => 3; "Y" => 6 ]

[<Test>]
let ``Accessing row observation via missing row key returns missing`` () =
  let actual = rowSample().TryGetRowObservation<int>("f", Lookup.Exact)
  actual.HasValue |> shouldEqual false

// ------------------------------------------------------------------------------------------------
// take, takeLast, skip, skipLast
// ------------------------------------------------------------------------------------------------

[<Test>]
let ``Can take N elements from front and back`` () =
  let s1 = series [ for i in 1 .. 100 -> i => float i]
  let s2 = series [ for i in 1 .. 100 -> i => "N" + (string i) ]
  let df = frame [ "S1" =?> s1; "S2" =?> s2 ]
  let empty = frame ["S1" =?> Series<int, float>([], []); "S2" =?> Series<int, string>([], [])]

  Frame.take 2 df |> shouldEqual <| frame ["S1" =?> series [1 => 1.0; 2 => 2.0]; "S2" =?> series [1 => "N1"; 2 => "N2"] ]
  Frame.take 100 df |> shouldEqual <| df
  Frame.take 0 df |> shouldEqual <| empty

  Frame.takeLast 2 df |> shouldEqual <| frame ["S1" =?> series [99 => 99.0; 100 => 100.0]; "S2" =?> series [99 => "N99"; 100 => "N100"] ]
  Frame.takeLast 100 df |> shouldEqual <| df
  Frame.takeLast 0 df |> shouldEqual <| empty

[<Test>]
let ``Can skip N elements from front and back`` () =
  let s1 = series [ for i in 1 .. 100 -> i => float i]
  let s2 = series [ for i in 1 .. 100 -> i => "N" + (string i) ]
  let df = frame [ "S1" =?> s1; "S2" =?> s2 ]
  let empty = frame ["S1" =?> Series<int, float>([], []); "S2" =?> Series<int, string>([], [])]

  Frame.skip 98 df |> shouldEqual <| frame ["S1" =?> series [99 => 99.0; 100 => 100.0]; "S2" =?> series [99 => "N99"; 100 => "N100"] ]
  Frame.skip 100 df |> shouldEqual <| empty
  Frame.skip 0 df |> shouldEqual <| df

  Frame.skipLast 98 df |> shouldEqual <| frame ["S1" =?> series [1 => 1.0; 2 => 2.0]; "S2" =?> series [1 => "N1"; 2 => "N2"] ]
  Frame.skipLast 100 df |> shouldEqual <| empty 
  Frame.skipLast 0 df |> shouldEqual <| df

// ------------------------------------------------------------------------------------------------
// Stack & unstack
// ------------------------------------------------------------------------------------------------

[<Test>]
let slowStack() = 
  let big = frame [ for d in 0 .. 200 -> string d => series [ for i in 0 .. 500 -> string i => 1.0 ] ]
  let stacked = Frame.stack big 
  stacked |> Frame.countRows |> shouldEqual 100701

[<Test>]
let ``Can group 10x5k data frame by row of type string (in less than a few seconds)`` () =
  let big = frame [ for d in 0 .. 10 -> string d => series [ for i in 0 .. 5000 -> string i => string (i % 1000) ] ]
  let grouped = big |> Frame.groupRowsByString "1"
  grouped.Rows.[ ("998","998") ].GetAs<int>("0") |> shouldEqual 998

[<Test>]
let ``Can group 10x5k data frame by row of type string and nest it (in less than a few seconds)`` () =
  let big = frame [ for d in 0 .. 10 -> string d => series [ for i in 0 .. 5000 -> string i => string (i % 1000) ] ]
  let grouped = big |> Frame.groupRowsByString "1" 
  let nest = grouped |> Frame.nest
  nest |> Series.countKeys |> shouldEqual 1000

// ------------------------------------------------------------------------------------------------
// Numerical operators
// ------------------------------------------------------------------------------------------------

[<Test>]
let ``Applying numerical operation to frame does not affect non-numeric series`` () =
  let df = msft() * 2.0
  let actual = df.GetSeries<DateTime>("Date").GetAt(0).Date 
  actual |> shouldEqual (DateTime(2012, 1, 27))
  
[<Test>]
let ``Can perform numerical operation with a scalar on data frames`` () =
  let df = msft() 

  (-df)?Open.GetAt(66) |> shouldEqual (-df?Open.GetAt(66))

  (df * 2.0)?Open.GetAt(66) |> shouldEqual (df?Open.GetAt(66) * 2.0)
  (df / 2.0)?Open.GetAt(66) |> shouldEqual (df?Open.GetAt(66) / 2.0)
  (df + 2.0)?Open.GetAt(66) |> shouldEqual (df?Open.GetAt(66) + 2.0)
  (df - 2.0)?Open.GetAt(66) |> shouldEqual (df?Open.GetAt(66) - 2.0)
  (2.0 * df)?Open.GetAt(66) |> shouldEqual (2.0 * df?Open.GetAt(66))
  (2.0 + df)?Open.GetAt(66) |> shouldEqual (2.0 + df?Open.GetAt(66))
  (2.0 - df)?Open.GetAt(66) |> shouldEqual (2.0 - df?Open.GetAt(66))
  (2.0 / df)?Open.GetAt(66) |> shouldEqual (2.0 / df?Open.GetAt(66))
  
  (df / 2)?Open.GetAt(66) |> shouldEqual (df?Open.GetAt(66) / 2.0)
  (df * 2)?Open.GetAt(66) |> shouldEqual (df?Open.GetAt(66) * 2.0)
  (df + 2)?Open.GetAt(66) |> shouldEqual (df?Open.GetAt(66) + 2.0)
  (df - 2)?Open.GetAt(66) |> shouldEqual (df?Open.GetAt(66) - 2.0)
  (2 * df)?Open.GetAt(66) |> shouldEqual (2.0 * df?Open.GetAt(66))
  (2 + df)?Open.GetAt(66) |> shouldEqual (2.0 + df?Open.GetAt(66))
  (2 - df)?Open.GetAt(66) |> shouldEqual (2.0 - df?Open.GetAt(66))
  (2 / df)?Open.GetAt(66) |> shouldEqual (2.0 / df?Open.GetAt(66))

[<Test>]
let ``Can perform numerical operation with a series on data frames`` () =
  let df = msft() 

  let opens = df?Open
  (df * opens)?Open.GetAt(66) |> shouldEqual (df?Open.GetAt(66) * opens.GetAt(66))
  (df / opens)?Open.GetAt(66) |> shouldEqual (df?Open.GetAt(66) / opens.GetAt(66))
  (df + opens)?Open.GetAt(66) |> shouldEqual (df?Open.GetAt(66) + opens.GetAt(66))
  (df - opens)?Open.GetAt(66) |> shouldEqual (df?Open.GetAt(66) - opens.GetAt(66))
  (opens * df)?Open.GetAt(66) |> shouldEqual (opens.GetAt(66) * df?Open.GetAt(66))
  (opens + df)?Open.GetAt(66) |> shouldEqual (opens.GetAt(66) + df?Open.GetAt(66))
  (opens - df)?Open.GetAt(66) |> shouldEqual (opens.GetAt(66) - df?Open.GetAt(66))
  (opens / df)?Open.GetAt(66) |> shouldEqual (opens.GetAt(66) / df?Open.GetAt(66))
  
  let opens = int $ df?Open 
  (df * opens)?Open.GetAt(66) |> shouldEqual (df?Open.GetAt(66) * float (opens.GetAt(66)))
  (df / opens)?Open.GetAt(66) |> shouldEqual (df?Open.GetAt(66) / float (opens.GetAt(66)))
  (df + opens)?Open.GetAt(66) |> shouldEqual (df?Open.GetAt(66) + float (opens.GetAt(66)))
  (df - opens)?Open.GetAt(66) |> shouldEqual (df?Open.GetAt(66) - float (opens.GetAt(66)))
  (opens * df)?Open.GetAt(66) |> shouldEqual (float (opens.GetAt(66)) * df?Open.GetAt(66))
  (opens + df)?Open.GetAt(66) |> shouldEqual (float (opens.GetAt(66)) + df?Open.GetAt(66))
  (opens - df)?Open.GetAt(66) |> shouldEqual (float (opens.GetAt(66)) - df?Open.GetAt(66))
  (opens / df)?Open.GetAt(66) |> shouldEqual (float (opens.GetAt(66)) / df?Open.GetAt(66))
  
[<Test>]
let ``Can perform pointwise numerical operations on two frames`` () =
  let df1 = msft() |> Frame.sortRowsByKey
  let df2 = df1 |> Frame.shift 1
  let opens1 = df1?Open
  let opens2 = df2?Open

  (df2 - df1)?Open.GetAt(66) |> shouldEqual (opens2.GetAt(66) - opens1.GetAt(66))
  (df2 + df1)?Open.GetAt(66) |> shouldEqual (opens2.GetAt(66) + opens1.GetAt(66))
  (df2 * df1)?Open.GetAt(66) |> shouldEqual (opens2.GetAt(66) * opens1.GetAt(66))
  (df2 / df1)?Open.GetAt(66) |> shouldEqual (opens2.GetAt(66) / opens1.GetAt(66))

// ------------------------------------------------------------------------------------------------
// Operations - append
// ------------------------------------------------------------------------------------------------

[<Test>]
let ``Can append two frames with disjoint columns`` () = 
  let df1 = Frame.ofColumns [ "A" => series [ for i in 1 .. 5 -> i, i ] ]
  let df2 = Frame.ofColumns [ "B" => series [ for i in 1 .. 5 -> i, i ] ]
  let actual = df1.Append(df2) 
  actual.Rows.[3].GetAt(0) |> shouldEqual (box 3)
  actual.Rows.[3].GetAt(1) |> shouldEqual (box 3)

[<Test>]
let ``Appending works on overlapping frames with missing values`` () =
  let df1 = Frame.ofColumns [ "A" => series [1 => Double.NaN; 2 => 1.0] ]
  let df2 = Frame.ofColumns [ "A" => series [2 => Double.NaN; 1 => 1.0] ]
  let actual = df1.Append(df2)
  actual.Columns.["A"] |> Series.mapValues (unbox<float>) 
  |> shouldEqual (series [1 => 1.0; 2 => 1.0])

[<Test>]
let ``Appending fails on overlapping frames with overlapping values`` () =
  let df1 = Frame.ofColumns [ "A" => series [1 => Double.NaN; 2 => 1.0] ]
  let df2 = Frame.ofColumns [ "A" => series [2 => 1.0] ]
  (fun () -> df1.Append(df2) |> ignore) |> should throw (typeof<InvalidOperationException>)

[<Test>]
let ``Can append two frames with partially overlapping columns`` () = 
  let df1 = Frame.ofColumns [ "A" => series [ for i in 1 .. 5 -> i, i ] ]
  let df2 = Frame.ofColumns 
              [ "A" => series [ 6 => 10 ]
                "B" => series [ for i in 1 .. 5 -> i, i ] ]
  let actual = df1.Append(df2)
  actual.Rows.[3].GetAt(0) |> shouldEqual (box 3)
  actual.Rows.[3].GetAt(1) |> shouldEqual (box 3)
  actual.Rows.[6].GetAt(0) |> shouldEqual (box 10)
  actual.Rows.[6].TryGetAt(1).HasValue |> shouldEqual false

[<Test>]
let ``Can append two frames with single rows and keys with comparison that fails at runtime`` () = 
  let df1 = Frame.ofColumns [ "A" => series [ ([| 0 |], 0) => "A" ] ]
  let df2 = Frame.ofColumns [ "A" => series [ ([| 0 |], 1) => "A" ] ]
  df1.Append(df2).RowKeys |> Seq.length |> shouldEqual 2
 
[<Test>]
let ``Can append multiple frames`` () =
  let df1 = Frame.ofColumns [ "A" => series [ for i in 1 .. 5 -> i, i ] ]
  let df2 = Frame.ofColumns [ "B" => series [ for i in 1 .. 5 -> i, i ] ]
  let df3 = Frame.ofColumns [ "B" => series [ for i in 6 .. 9 -> i, i ] ]
  let actual = Frame.appendN [df1;df2;df3]
  actual.Rows.[3].GetAt(0) |> shouldEqual (box 3)
  actual.Rows.[3].GetAt(1) |> shouldEqual (box 3)
  actual.Rows.[8].GetAt(1) |> shouldEqual (box 8)
  actual.Rows.[8].TryGetAt(0).HasValue |> shouldEqual false

[<Test>]
let ``AppendN works on non-primitives`` () =
  let df = frame []
  df?X <- series [ "a" => Decimal(1.0); "b" => Decimal(1.0); "c" => Decimal(2.0); "d" => Decimal(2.0)]
  df?Y <- series [ "a" => 1; "b" => 1; "c" => 2; "d" => 2]


  let df2 = df |> Frame.groupRowsByString("Y") 
               |> Frame.nest
               |> Frame.unnest

  df2.RowCount |> shouldEqual df.RowCount

// ------------------------------------------------------------------------------------------------
// Operations - zip
// ------------------------------------------------------------------------------------------------

[<Test>]
let ``Can inner/outer/left/right join row keys when aligning``()  =
  let df1 = Frame.ofColumns [ "A" => series [ 1=>1; 2=>2 ]]
  let df2 = Frame.ofColumns [ "A" => series [ 2=>2; 3=>3 ]]

  let actualI = (df1, df2) ||> Frame.zipAlign JoinKind.Inner JoinKind.Inner Lookup.Exact (+)
  actualI.RowKeys |> List.ofSeq |> shouldEqual [2]
  let actualO = (df1, df2) ||> Frame.zipAlign JoinKind.Inner JoinKind.Outer Lookup.Exact (+)
  actualO.RowKeys |> List.ofSeq |> shouldEqual [1;2;3]
  let actualL = (df1, df2) ||> Frame.zipAlign JoinKind.Inner JoinKind.Left Lookup.Exact (+)
  actualL.RowKeys |> List.ofSeq |> shouldEqual [1;2]
  let actualR = (df1, df2) ||> Frame.zipAlign JoinKind.Inner JoinKind.Right Lookup.Exact (+)
  actualR.RowKeys |> List.ofSeq |> shouldEqual [2;3]

[<Test>]
let ``Can zip and subtract numerical values in MSFT data set``() = 
  let df1 = msft()
  let df2 = msft()
  let actual = df1.Zip<int, _, _>(df2, fun a b -> a - b)
  let values = actual.GetAllValues<int>()
  values |> Seq.length |> shouldEqual (6 * (df1 |> Frame.countRows))
  values |> Seq.forall ((=) 0) |> shouldEqual true

[<Test>]
let ``Can zip and subtract numerical values in MSFT data set; with some rows dropped``() = 
  let df1 = (msft() |> Frame.sortRowsByKey).Rows.[DateTime(2000, 1, 1) ..]
  let df2 = msft()
  let values = df1.Zip<int, _, _>(df2, fun a b -> a - b).GetAllValues<int>()
  values |> Seq.length |> shouldEqual (6 * (df1 |> Frame.countRows))
  values |> Seq.forall ((=) 0) |> shouldEqual true

[<Test>]
let ``Can zip and subtract numerical values in MSFT data set; with some columns dropped``() = 
  let df1 = msft()
  df1.DropSeries("Adj Close")
  let df2 = msft()
<<<<<<< HEAD
  let zipped = df1.Zip<int, _, _>(df2, fun a b -> a - b)
  zipped?``Adj Close`` |> Series.sum |> should (be greaterThan) 0.0
  zipped?Low |> Series.sum |> shouldEqual 0.0
=======
  let zipped = df1.Zip(df2, fun a b -> a - b)
  zipped?``Adj Close`` |> Stats.sum |> should (be greaterThan) 0.0
  zipped?Low |> Stats.sum |> shouldEqual 0.0
>>>>>>> 719da112

[<Test>]
let ``Can zip frames containing values of complex types`` () =  
  let df = frame [ "A" => Series.ofValues [2 .. 2 .. 20]; "B" => Series.ofValues [1 .. 10 ] ]
  let df1 = df.Zip<int, int, int*int>(df, fun a b -> a,b)
  let df2 = df1.Zip<int*int, int, (int*int)*int>(df, fun a b -> (a,b))
  let actual = df2.Rows.[0].As<(int * int) * int>()
  actual |> shouldEqual <| series [ "A" => ((2,2),2); "B" => ((1,1), 1)]

[<Test>]
let ``Can zip frames containing values of complex types without annotations`` () =  
  let df = frame [ "A" => Series.ofValues [2 .. 2 .. 20]; "B" => Series.ofValues [1 .. 10 ] ]
  let df1 = df.Zip(df, fun a b -> a,b)
  let df2 = df1.Zip(df, fun a b -> (a,b))
  
  let ab, c = unbox<obj * obj> (df2.Rows.[0].["A"])
  let a, b = unbox<obj * obj> ab
  a |> shouldEqual (box 2)
  b |> shouldEqual (box 2)
  c |> shouldEqual (box 2)

// ------------------------------------------------------------------------------------------------
// Operations - join, align
// ------------------------------------------------------------------------------------------------

let dates =
  [ DateTime(2013,9,9) => 0.0;
    DateTime(2013,9,10) => 1.0;
    DateTime(2013,9,11) => 2.0 ] |> series

let times = 
  [ DateTime(2013,9,9, 9, 31, 59) => 0.5
    DateTime(2013,9,10, 9, 31, 59) => 1.5
    DateTime(2013,9,11, 9, 31, 59) => 2.5 ] |> series

let daysFrame = [ "Days" => dates ] |> Frame.ofColumns
let timesFrame = [ "Times" => times ] |> Frame.ofColumns

[<Test>]
let ``Can left-align ordered frames - nearest smaller returns missing if no smaller value exists``() =
  // every point in timesFrames is later than in daysFrame, there is no point in times 
  // smaller than the first point in days, therefore first value in "Times" column must be missing
  // after left join with NearestSmaller option
  let daysTimesPrevL = 
      (daysFrame, timesFrame) 
      ||> Frame.joinAlign JoinKind.Left Lookup.NearestSmaller

  daysTimesPrevL?Times.TryGetAt(0) |> shouldEqual OptionalValue.Missing
  daysTimesPrevL?Times.TryGetAt(1) |> shouldEqual (OptionalValue 0.5)
  daysTimesPrevL?Times.TryGetAt(2) |> shouldEqual (OptionalValue 1.5)


[<Test>]
let ``Can left-align ordered frames - nearest greater always finds greater value`` () =
  // every point in timesFrames is later than in daysFrame, 
  // all values in Times must be as in original series
  let daysTimesNextL = 
      (daysFrame, timesFrame) 
      ||> Frame.joinAlign JoinKind.Left Lookup.NearestGreater
        
  daysTimesNextL?Times.TryGetAt(0) |> shouldEqual (OptionalValue 0.5)
  daysTimesNextL?Times.TryGetAt(1) |> shouldEqual (OptionalValue 1.5)
  daysTimesNextL?Times.TryGetAt(2) |> shouldEqual (OptionalValue 2.5)

[<Test>]
let ``Can right-align ordered frames - nearest smaller always finds smaller value``() =
  // every point in timesFrames is later than in daysFrame, 
  // all values in Days must be as in original series
  let daysTimesPrevR = 
      (daysFrame, timesFrame) 
      ||> Frame.joinAlign JoinKind.Right Lookup.NearestSmaller
  
  daysTimesPrevR?Days.TryGetAt(0) |> shouldEqual (OptionalValue 0.0)
  daysTimesPrevR?Days.TryGetAt(1) |> shouldEqual (OptionalValue 1.0)
  daysTimesPrevR?Days.TryGetAt(2) |> shouldEqual (OptionalValue 2.0)

[<Test>]
let ``Can right-align ordered frames - nearest greater returns missing if no greater value exists`` () =
  // every point in timesFrames is later than in daysFrame, 
  // last point in Days must be missing after joining
  let daysTimesNextR = 
      (daysFrame, timesFrame) 
      ||> Frame.joinAlign JoinKind.Right Lookup.NearestGreater
  
  daysTimesNextR?Days.TryGetAt(0) |> shouldEqual (OptionalValue 1.0)
  daysTimesNextR?Days.TryGetAt(1) |> shouldEqual (OptionalValue 2.0)
  daysTimesNextR?Days.TryGetAt(2) |> shouldEqual OptionalValue.Missing

[<Test>]
let ``Can join frame with series`` () =
  Check.QuickThrowOnFailure(fun (kind:JoinKind) (lookup:Lookup) (keys1:int[]) (keys2:int[]) (data1:float[]) (data2:float[]) -> 
    let s1 = series (Seq.zip (Seq.sort (Seq.distinct keys1)) data1)
    let s2 = series (Seq.zip (Seq.sort (Seq.distinct keys2)) data2)
    let f1 = Frame.ofColumns ["S1" => s1]
    let f2 = Frame.ofColumns ["S2" => s2]
    let lookup = match kind with JoinKind.Inner | JoinKind.Outer -> Lookup.Exact | _ -> lookup
    f1.Join(f2, kind, lookup) = f1.Join("S2", s2, kind, lookup)
  )

// ------------------------------------------------------------------------------------------------
// Operations - sorting
// ------------------------------------------------------------------------------------------------

[<Test>]
let ``Can sort frame``() =
  let randomOrder        = frame [ "x" => Series.randomOrder ]
  let randomOrderMissing = frame [ "x" => Series.randomOrderMissing ]
  let ascending          = frame [ "x" => Series.ascending ]
  let descending         = frame [ "x" => Series.descending ]
  let ascendingMissing   = frame [ "x" => Series.ascendingMissing ]
  let descendingMissing  = frame [ "x" => Series.descendingMissing ]

  let ord1 = randomOrder |> Frame.sortRows "x"
  ord1 |> shouldEqual ascending

  let ord2 = randomOrder |> Frame.sortRowsBy "x" (fun v -> -v)
  ord2 |> shouldEqual descending

  let ord3 = randomOrder |> Frame.sortRowsWith "x" (fun a b -> 
    if a < b then -1 else if a = b then 0 else 1)
  ord3 |> shouldEqual ascending

  let ord4 = randomOrderMissing |> Frame.sortRows "x"
  ord4 |> shouldEqual ascendingMissing
  
  let ord5 = randomOrderMissing |> Frame.sortRowsBy "x" (fun v -> -v)
  ord5 |> shouldEqual descendingMissing

  let ord6 = randomOrderMissing |> Frame.sortRowsWith "x" (fun a b -> 
    if a < b then -1 else if a = b then 0 else 1)
  ord6 |> shouldEqual ascendingMissing

// ------------------------------------------------------------------------------------------------
// Operations - fill
// ------------------------------------------------------------------------------------------------

[<Test>]
let ``Fill missing values using the specified direction``() = 
  let df = 
    [ "A" => series [ for i in 0 .. 100 -> i => if i%3=0 then Double.NaN else float i ] 
      "B" => series [ for i in 0 .. 100 -> i => if i%5=0 then Double.NaN else float i ]
      "C" => series [ for i in 0 .. 100 -> i => if i%20=0 then Double.NaN else float i ]
      "D" => series [ for i in 0 .. 100 -> i => float i ] ]
    |> Frame.ofColumns
  let filled = df |> Frame.fillMissing Direction.Forward
  filled.Rows.[0].As<float>() |> shouldEqual <| series ["A" => Double.NaN; "B" => Double.NaN; "C" => Double.NaN; "D" => 0.0 ]
  filled.Rows.[10].As<float>() |> shouldEqual <| series ["A" => 10.0; "B" => 9.0; "C" => 10.0; "D" => 10.0 ]

[<Test>]
let ``Fill missing values using the specified constant``() = 
  let df = 
    [ "A" => series [ for i in 0 .. 100 -> i => if i%3=0 then Double.NaN else float i ] 
      "B" => series [ for i in 0 .. 100 -> i => if i%5=0 then Double.NaN else float i ]
      "C" => series [ for i in 0 .. 100 -> i => if i%20=0 then Double.NaN else float i ]
      "D" => series [ for i in 0 .. 100 -> i => float i ] ]
    |> Frame.ofColumns
  let filled = df |> Frame.fillMissingWith 0.0
  filled.Rows.[0].As<float>() |> shouldEqual <| series ["A" => 0.0; "B" => 0.0; "C" => 0.0; "D" => 0.0 ]
  filled.Rows.[10].As<float>() |> shouldEqual <| series ["A" => 10.0; "B" => 0.0; "C" => 10.0; "D" => 10.0 ]


// ------------------------------------------------------------------------------------------------
// Operations - join & zip (handling missing values)
// ------------------------------------------------------------------------------------------------

[<Test>]
let ``Left join fills missing values - search for previous when there is no exact key`` () =
  let miss = Frame.ofColumns [ "A" => series [ 1 => 1.0; 2 => Double.NaN; ] ]
  let full = Frame.ofColumns [ "B" => series [ 1 => 2.0; 3 => 3.0 ] ]
  let joined = full.Join(miss, JoinKind.Left, Lookup.NearestSmaller)
  let expected = series [ 1 => 1.0; 3 => 1.0 ]
  joined?A |> shouldEqual expected

[<Test>]
let ``Left join fills missing values - search for previous when there is missing at the exact key`` () =
  let miss = Frame.ofColumns [ "A" => series [ 1 => 1.0; 2 => Double.NaN; ] ]
  let full = Frame.ofColumns [ "B" => series [ 1 => 2.0; 2 => 3.0 ] ]
  let joined = full.Join(miss, JoinKind.Left, Lookup.NearestSmaller)
  let expected = series [ 1 => 1.0; 2 => 1.0 ]
  joined?A |> shouldEqual expected

[<Test>]
let ``Left zip fills missing values - search for previous when there is no exact key`` () =
  let miss = Frame.ofColumns [ "A" => series [ 1 => 1.0; 2 => Double.NaN; ] ]
  let full = Frame.ofColumns [ "A" => series [ 1 => 2.0; 3 => 3.0 ] ]
  let joined = full.Zip<float, _, _>(miss, JoinKind.Inner, JoinKind.Left, Lookup.NearestSmaller, fun a b -> a + b)
  let expected = series [ 1 => 3.0; 3 => 4.0 ]
  joined?A |> shouldEqual expected

[<Test>]
let ``Left zip only fills missing values in joined series`` () =
  let miss = Frame.ofColumns [ "A" => series [ 1 => 1.0; 2 => Double.NaN; ] ]
  let full = Frame.ofColumns [ "A" => series [ 1 => 2.0; 2 => 3.0 ] ]
  let joined = miss.Zip<float, _, _>(full, JoinKind.Inner, JoinKind.Left, Lookup.NearestSmaller, fun a b -> a + b)
  let expected = series [ 1 => 3.0; 2 => Double.NaN ]
  joined?A |> shouldEqual expected

// ------------------------------------------------------------------------------------------------
// Operations - zip
// ------------------------------------------------------------------------------------------------

[<Test>]
let ``Can ZIP and subtract MSFT stock prices``() =
  let df = msft()
  let actual = (df,df) ||> Frame.zip (fun (v1:float) v2 -> v1 - v2)
  let values = actual.GetAllValues<float>() 
  values |> Seq.length |> should (be greaterThan) 10000
  values |> Seq.sum |> shouldEqual 0.0


// company A has common and preferred stocks, company B only common
// company A trades in US, company B common shares trade in US, while B prefs trade in Israel/GCC 
//   (e.g. B comm is ADR, B pref only local)
// company B did a 1:2 split on Sep-14

// Prices
let pxA =
  [ DateTime(2013,9,10) => 100.0;
    DateTime(2013,9,11) => 101.0;
    DateTime(2013,9,12) => 101.0; // Sat - // for US keep Sat and Sun values until Series.Join supports lookup option with full outer join
    DateTime(2013,9,13) => 101.0; // Sun - // 
    DateTime(2013,9,14) => 102.0; 
    DateTime(2013,9,15) => 103.0; 
    DateTime(2013,9,16) => 104.0;] 
    |> series

let pxB =
  [ DateTime(2013,9,10) => 200.0;
    DateTime(2013,9,11) => 200.0; // Fri
    DateTime(2013,9,12) => 200.0; // Sat
    DateTime(2013,9,13) => 201.0; 
    DateTime(2013,9,14) => 101.0; 
    DateTime(2013,9,15) => 101.5; 
    DateTime(2013,9,16) => 102.0;] 
    |> series

let pxCommons = 
  [ "A" => pxA;
    "B" => pxB;] 
    |> Frame.ofColumns

let pxBpref =
  [ DateTime(2013,9,10) => 20.0;
    //DateTime(2013,9,11) => 20.0; // Fri - // not traded
    //DateTime(2013,9,12) => 20.0; // Sat - // omit these values to illustrate how lookup works in Frame.zipAlign
    DateTime(2013,9,13) => 21.0; 
    DateTime(2013,9,14) => 22.0; 
    DateTime(2013,9,15) => 23.0; 
    DateTime(2013,9,16) => 24.0;] 
    |> series

let pxPrefs = [ "B" => pxBpref] |> Frame.ofColumns

// Shares outstanding
let sharesA = [ DateTime(2012,12,31) => 10.0 ] |> series
let sharesB = [ DateTime(2012,12,31) => 20.0; DateTime(2013,9,14) => 40.0; ] |> series // split
let sharesCommons = [ "A" => sharesA; "B" => sharesB ] |> Frame.ofColumns

let sharesBpref = [ DateTime(2012,12,31) => 20.0 ] |> series
let sharesPrefs = [ "B" => sharesBpref ] |> Frame.ofColumns

// Net debt forecast 2013
let ndA = [ DateTime(2013,12,31) => 100.0] |> series
let ndB = [ DateTime(2013,12,31) => 1000.0 ] |> series
let netDebt =  [ "A" => ndA; "B" => ndB ] |> Frame.ofColumns

[<Test>]
let ``Can zip-align frames with inner-join left-join nearest-smaller options`` () =
  let mktcapA = 
    (pxA, sharesA)
    ||> Series.zipAlignInto JoinKind.Left Lookup.NearestSmaller (fun (l:float) r -> l*r) 
  let mktcapB = 
    (pxB, sharesB)
    ||> Series.zipAlignInto JoinKind.Left Lookup.NearestSmaller (fun (l:float) r -> l*r) 
  
  // calculate stock mktcap 
  let mktCapCommons = 
    (pxCommons, sharesCommons)
    ||> Frame.zipAlign JoinKind.Inner JoinKind.Left Lookup.NearestSmaller (fun (l:float) r -> l*r) 
  
  mktCapCommons?A.GetAt(0) |> shouldEqual 1000.0
  mktCapCommons?A.GetAt(1) |> shouldEqual 1010.0
  mktCapCommons?A.GetAt(2) |> shouldEqual 1010.0
  mktCapCommons?A.GetAt(3) |> shouldEqual 1010.0
  mktCapCommons?A.GetAt(4) |> shouldEqual 1020.0
  mktCapCommons?A.GetAt(5) |> shouldEqual 1030.0
  mktCapCommons?A.GetAt(6) |> shouldEqual 1040.0

  mktCapCommons?B.GetAt(0) |> shouldEqual 4000.0
  mktCapCommons?B.GetAt(1) |> shouldEqual 4000.0
  mktCapCommons?B.GetAt(2) |> shouldEqual 4000.0
  mktCapCommons?B.GetAt(3) |> shouldEqual 4020.0
  mktCapCommons?B.GetAt(4) |> shouldEqual 4040.0
  mktCapCommons?B.GetAt(5) |> shouldEqual 4060.0
  mktCapCommons?B.GetAt(6) |> shouldEqual 4080.0


[<Test>]
let ``Can zip-align frames with different set of columns`` () =
  // calculate stock mktcap 
  let mktCapCommons = 
    (pxCommons, sharesCommons)
    ||> Frame.zipAlign JoinKind.Inner JoinKind.Left Lookup.NearestSmaller (fun (l:float) r -> l*r) 
  // calculate stock mktcap for prefs
  let mktCapPrefs = 
    (pxPrefs, sharesPrefs)
    ||> Frame.zipAlign JoinKind.Inner JoinKind.Left Lookup.NearestSmaller (fun (l:float) r -> l*r) 
  // calculate company mktcap 
  let mktCap = 
    (mktCapCommons, mktCapPrefs)
    ||> Frame.zipAlign JoinKind.Left JoinKind.Left Lookup.NearestSmaller (fun (l:float) r -> l+r) 
  
  mktCap?A.GetAt(0) |> shouldEqual 1000.0
  mktCap?A.GetAt(1) |> shouldEqual 1010.0
  mktCap?A.GetAt(2) |> shouldEqual 1010.0
  mktCap?A.GetAt(3) |> shouldEqual 1010.0
  mktCap?A.GetAt(4) |> shouldEqual 1020.0
  mktCap?A.GetAt(5) |> shouldEqual 1030.0
  mktCap?A.GetAt(6) |> shouldEqual 1040.0

  mktCap?B.GetAt(0) |> shouldEqual 4400.0
  mktCap?B.GetAt(1) |> shouldEqual 4400.0
  mktCap?B.GetAt(2) |> shouldEqual 4400.0
  mktCap?B.GetAt(3) |> shouldEqual 4440.0
  mktCap?B.GetAt(4) |> shouldEqual 4480.0
  mktCap?B.GetAt(5) |> shouldEqual 4520.0
  mktCap?B.GetAt(6) |> shouldEqual 4560.0


[<Test>]
let ``Can zip-align frames with inner-join left-join nearest-greater options`` () =
    // calculate stock mktcap 
  let mktCapCommons = 
    (pxCommons, sharesCommons)
    ||> Frame.zipAlign JoinKind.Inner JoinKind.Left Lookup.NearestSmaller (fun (l:float) r -> l*r) 
  // calculate stock mktcap for prefs
  let mktCapPrefs = 
    (pxPrefs, sharesPrefs)
    ||> Frame.zipAlign JoinKind.Inner JoinKind.Left Lookup.NearestSmaller (fun (l:float) r -> l*r) 
  // calculate company mktcap 
  let mktCap = 
    (mktCapCommons, mktCapPrefs)
    ||> Frame.zipAlign JoinKind.Left JoinKind.Left Lookup.NearestSmaller (fun (l:float) r -> l+r) 
  
  // calculate enterprice value
  let ev = 
    (mktCap, netDebt)
    ||> Frame.zipAlign JoinKind.Inner JoinKind.Left Lookup.NearestGreater (fun (l:float) r -> l+r) // net debt is at the year end
  
  ev?A.GetAt(0) |> shouldEqual 1100.0
  ev?A.GetAt(1) |> shouldEqual 1110.0
  ev?A.GetAt(2) |> shouldEqual 1110.0
  ev?A.GetAt(3) |> shouldEqual 1110.0
  ev?A.GetAt(4) |> shouldEqual 1120.0
  ev?A.GetAt(5) |> shouldEqual 1130.0
  ev?A.GetAt(6) |> shouldEqual 1140.0

  ev?B.GetAt(0) |> shouldEqual 5400.0
  ev?B.GetAt(1) |> shouldEqual 5400.0
  ev?B.GetAt(2) |> shouldEqual 5400.0
  ev?B.GetAt(3) |> shouldEqual 5440.0
  ev?B.GetAt(4) |> shouldEqual 5480.0
  ev?B.GetAt(5) |> shouldEqual 5520.0
  ev?B.GetAt(6) |> shouldEqual 5560.0

// ------------------------------------------------------------------------------------------------
// Operations - transpose
// ------------------------------------------------------------------------------------------------

[<Test>]
let ``Transposed frame created from columns equals frame created from rows (and vice versa)``() =
  let items =
    [ "A" =?> series [1 => 10.0; 2 => 20.0 ]
      "B" =?> series [1 => 30.0; 3 => 40.0 ]
      "C" =?> series [1 => "One"; 2 => "Two" ] ]
  let fromRows = Frame.ofRows items
  let fromCols = Frame.ofColumns items
  fromCols |> Frame.transpose |> shouldEqual fromRows
  fromRows |> Frame.transpose |> shouldEqual fromCols

// ------------------------------------------------------------------------------------------------
// Operations - group by
// ------------------------------------------------------------------------------------------------

let titanic() = 
  Frame.ReadCsv(__SOURCE_DIRECTORY__ + "/../../docs/content/data/Titanic.csv", inferRows=10) 

[<Test>]
let ``Can group titanic data by boolean column "Survived"``() =
  let actual =
    titanic()
    |> Frame.groupRowsByBool "Survived"
    |> Frame.nest
    |> Series.mapValues Frame.countRows
  actual |> shouldEqual (series [false => 549; true => 342])

[<Test>]
let ``Can group on row keys``() =
  let df = Frame.ofColumns [ "a" => Series.ofValues [1; 2; 3]; "b" => Series.ofValues [4; 5; 6] ]
  let actual = 
    df |> Frame.groupRowsByIndex (fun i -> i % 2) |> Frame.nest |> Series.map (fun _ v -> v.RowCount)
  let expected =
    Series.ofValues [2; 1]
  actual |> shouldEqual expected

// ------------------------------------------------------------------------------------------------
// Operations - pivot table
// ------------------------------------------------------------------------------------------------
 
[<Test>]
let ``Can compute pivot table from titanic data``() =
  let actual =
    titanic()
    |> Frame.pivotTable (fun k r -> r.GetAs<string>("Sex")) (fun k r -> r.GetAs<bool>("Survived")) Frame.countRows
  let expected =
    (frame [ false => series [ "male" => 468;  "female" => 81  ]; 
             true  => series [ "male" => 109;  "female" => 233 ] ])
  actual |> shouldEqual expected

[<Test>]
let ``Can compute pivot table from titanic data with nice syntax``() =
  let actual =  
    let f = titanic()
    f.PivotTable("Sex", "Survived", Frame.countRows)

  let expected =
    (frame [ false => series [ "male" => 468;  "female" => 81  ]; 
             true  => series [ "male" => 109;  "female" => 233 ] ])
  actual |> shouldEqual expected
  
// ----------------------------------------------------------------------------------------------
// Index operations
// ----------------------------------------------------------------------------------------------

[<Test>]
let ``Can index rows using transformation function``() =
  let actual = 
    Frame.ofColumns [ "A" => series [ 1 => 1.0; 2 => 2.0 ]; 
                      "B" => series [ 1 => 2.0; 2 => 3.0 ] ]
    |> Frame.indexRowsUsing (fun r -> r.GetAs<float>("A") + 2.0)
  let expected = 
    Frame.ofColumns [ "A" => series [ 3.0 => 1.0; 4.0 => 2.0 ]; 
                      "B" => series [ 3.0 => 2.0; 4.0 => 3.0 ] ]
  actual |> shouldEqual expected
  

[<Test>]
let ``Can reindex ordinally``() =
  let actual = 
    Frame.ofColumns [ "A" => series [ 1 => 1.0; 2 => 2.0 ]; 
                      "B" => series [ 1 => 2.0; 2 => 3.0 ] ]
    |> Frame.indexRowsOrdinally
  let expected = [0; 1] |> Seq.ofList
  actual.RowKeys |> shouldEqual expected<|MERGE_RESOLUTION|>--- conflicted
+++ resolved
@@ -596,15 +596,9 @@
   let df1 = msft()
   df1.DropSeries("Adj Close")
   let df2 = msft()
-<<<<<<< HEAD
   let zipped = df1.Zip<int, _, _>(df2, fun a b -> a - b)
-  zipped?``Adj Close`` |> Series.sum |> should (be greaterThan) 0.0
-  zipped?Low |> Series.sum |> shouldEqual 0.0
-=======
-  let zipped = df1.Zip(df2, fun a b -> a - b)
   zipped?``Adj Close`` |> Stats.sum |> should (be greaterThan) 0.0
   zipped?Low |> Stats.sum |> shouldEqual 0.0
->>>>>>> 719da112
 
 [<Test>]
 let ``Can zip frames containing values of complex types`` () =  
