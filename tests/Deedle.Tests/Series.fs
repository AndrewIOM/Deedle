--- conflicted
+++ resolved
@@ -252,39 +252,6 @@
   let expected = Series.ofObservations [ 1 => Series.ofObservations [1 => 1; 3 => 2]]
   actual |> shouldEqual expected
 
-<<<<<<< HEAD
-[<Test>]
-let ``Cumulative sum works``() =
-  let s = series [0 => 1.0; 1 => nan; 2 => 2.0; 3 => 3.0 ]
-  let e = series [0 => 1.0; 1 => nan; 2 => 3.0; 3 => 6.0 ]
-  s |> Series.cumSum |> shouldEqual e
-
-[<Test>]
-let ``Cumulative count works``() =
-  let s = series [0 => 1.0; 1 => nan; 2 => 2.0; 3 => 3.0 ]
-  let e = Series.ofOptionalObservations [0 => Some(1); 1 => None; 2 => Some(2); 3 => Some(3) ]
-  s |> Series.cumCount |> shouldEqual e
-
-[<Test>]
-let ``Cumulative prod works``() =
-  let s = series [0 => 1.0; 1 => nan; 2 => 2.0; 3 => 3.0 ]
-  let e = series [0 => 1.0; 1 => nan; 2 => 2.0; 3 => 6.0 ]
-  s |> Series.cumProd |> shouldEqual e
-
-[<Test>]
-let ``Cumulative min works``() =
-  let s = series [0 => 3.0; 1 => nan; 2 => 2.0; 3 => 5.0 ]
-  let e = series [0 => 3.0; 1 => nan; 2 => 2.0; 3 => 2.0 ]
-  s |> Series.cumMin |> shouldEqual e
-
-[<Test>]
-let ``Cumulative max works``() =
-  let s = series [0 => 3.0; 1 => nan; 2 => 2.0; 3 => 5.0 ]
-  let e = series [0 => 3.0; 1 => nan; 2 => 3.0; 3 => 5.0 ]
-  s |> Series.cumMax |> shouldEqual e
-
-=======
->>>>>>> 719da112
 // ------------------------------------------------------------------------------------------------
 // Fill missing values
 // ------------------------------------------------------------------------------------------------
