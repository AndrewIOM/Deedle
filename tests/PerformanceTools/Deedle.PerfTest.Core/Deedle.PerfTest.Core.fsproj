<?xml version="1.0" encoding="utf-8"?>
<Project Sdk="Microsoft.NET.Sdk">
  <PropertyGroup>
<<<<<<< HEAD
    <Configuration Condition=" '$(Configuration)' == '' ">Debug</Configuration>
    <Platform Condition=" '$(Platform)' == '' ">AnyCPU</Platform>
    <SchemaVersion>2.0</SchemaVersion>
    <ProjectGuid>d1e7603a-aa82-4517-8605-360dc708b0e9</ProjectGuid>
    <OutputType>Library</OutputType>
    <RootNamespace>Deedle.PerfTest.Core</RootNamespace>
    <AssemblyName>Deedle.PerfTest.Core</AssemblyName>
    <TargetFrameworkVersion>v4.5</TargetFrameworkVersion>
    <TargetFSharpCoreVersion>4.4.1.0</TargetFSharpCoreVersion>
    <Name>Deedle.PerfTest.Core</Name>
  </PropertyGroup>
  <PropertyGroup Condition=" '$(Configuration)|$(Platform)' == 'Debug|AnyCPU' ">
    <DebugSymbols>true</DebugSymbols>
    <DebugType>full</DebugType>
    <Optimize>false</Optimize>
    <Tailcalls>false</Tailcalls>
    <OutputPath>../bin</OutputPath>
    <DefineConstants>DEBUG;TRACE</DefineConstants>
    <WarningLevel>3</WarningLevel>
    <DocumentationFile>
    </DocumentationFile>
  </PropertyGroup>
  <PropertyGroup Condition=" '$(Configuration)|$(Platform)' == 'Release|AnyCPU' ">
    <DebugType>pdbonly</DebugType>
    <Optimize>true</Optimize>
    <Tailcalls>true</Tailcalls>
    <OutputPath>../bin</OutputPath>
    <DefineConstants>TRACE</DefineConstants>
    <WarningLevel>3</WarningLevel>
    <DocumentationFile>
    </DocumentationFile>
  </PropertyGroup>
  <ItemGroup>
    <Reference Include="mscorlib" />
    <Reference Include="FSharp.Core">
      <HintPath>..\..\..\packages\FSharp.Core\lib\net45\FSharp.Core.dll</HintPath>
      <Paket>True</Paket>
    </Reference>  
    <Reference Include="System" />
    <Reference Include="System.Core" />
    <Reference Include="System.Numerics" />
  </ItemGroup>
  <ItemGroup>
=======
    <TargetFrameworks>net45</TargetFrameworks>
  </PropertyGroup>
  <ItemGroup>
>>>>>>> 7cedac5c
    <Compile Include="Attributes.fs" />
    <None Include="paket.references" />
  </ItemGroup>
<<<<<<< HEAD
  <PropertyGroup>
    <MinimumVisualStudioVersion Condition="'$(MinimumVisualStudioVersion)' == ''">11</MinimumVisualStudioVersion>
  </PropertyGroup>
  <Choose>
    <When Condition="'$(VisualStudioVersion)' == '11.0' Or $(OS) != 'Windows_NT'">
      <PropertyGroup Condition=" '$(FSharpTargetsPath)' == '' AND Exists('$(MSBuildExtensionsPath32)\..\Microsoft SDKs\F#\3.0\Framework\v4.0\Microsoft.FSharp.Targets') ">      
        <FSharpTargetsPath>$(MSBuildExtensionsPath32)\..\Microsoft SDKs\F#\3.0\Framework\v4.0\Microsoft.FSharp.Targets</FSharpTargetsPath>
      </PropertyGroup>
    </When>
    <When Condition="'$(VisualStudioVersion)' == '14.0'">         
      <PropertyGroup Condition=" '$(FSharpTargetsPath)' == '' AND Exists('$(MSBuildExtensionsPath32)\..\Microsoft SDKs\F#\4.0\Framework\v4.0\Microsoft.FSharp.Targets') ">        
        <FSharpTargetsPath>$(MSBuildExtensionsPath32)\..\Microsoft SDKs\F#\4.0\Framework\v4.0\Microsoft.FSharp.Targets</FSharpTargetsPath>
      </PropertyGroup>       
    </When>    
    <Otherwise>
      <PropertyGroup Condition=" '$(FSharpTargetsPath)' == '' AND Exists('$(MSBuildExtensionsPath32)\Microsoft\VisualStudio\v$(VisualStudioVersion)\FSharp\Microsoft.FSharp.Targets') ">
        <FSharpTargetsPath>$(MSBuildExtensionsPath32)\Microsoft\VisualStudio\v$(VisualStudioVersion)\FSharp\Microsoft.FSharp.Targets</FSharpTargetsPath>
      </PropertyGroup>
    </Otherwise>
  </Choose>  
  <Import Project="$(FSharpTargetsPath)" Condition="Exists('$(FSharpTargetsPath)')" />
  <!-- To modify your build process, add your task inside one of the targets below and uncomment it. 
       Other similar extension points exist, see Microsoft.Common.targets.
  <Target Name="BeforeBuild">
  </Target>
  <Target Name="AfterBuild">
  </Target>
  -->
  <Import Project="..\..\..\.paket\paket.targets" />
=======
  <Import Project="..\..\..\.paket\Paket.Restore.targets" />
>>>>>>> 7cedac5c
</Project><|MERGE_RESOLUTION|>--- conflicted
+++ resolved
@@ -1,89 +1,11 @@
 <?xml version="1.0" encoding="utf-8"?>
 <Project Sdk="Microsoft.NET.Sdk">
   <PropertyGroup>
-<<<<<<< HEAD
-    <Configuration Condition=" '$(Configuration)' == '' ">Debug</Configuration>
-    <Platform Condition=" '$(Platform)' == '' ">AnyCPU</Platform>
-    <SchemaVersion>2.0</SchemaVersion>
-    <ProjectGuid>d1e7603a-aa82-4517-8605-360dc708b0e9</ProjectGuid>
-    <OutputType>Library</OutputType>
-    <RootNamespace>Deedle.PerfTest.Core</RootNamespace>
-    <AssemblyName>Deedle.PerfTest.Core</AssemblyName>
-    <TargetFrameworkVersion>v4.5</TargetFrameworkVersion>
-    <TargetFSharpCoreVersion>4.4.1.0</TargetFSharpCoreVersion>
-    <Name>Deedle.PerfTest.Core</Name>
-  </PropertyGroup>
-  <PropertyGroup Condition=" '$(Configuration)|$(Platform)' == 'Debug|AnyCPU' ">
-    <DebugSymbols>true</DebugSymbols>
-    <DebugType>full</DebugType>
-    <Optimize>false</Optimize>
-    <Tailcalls>false</Tailcalls>
-    <OutputPath>../bin</OutputPath>
-    <DefineConstants>DEBUG;TRACE</DefineConstants>
-    <WarningLevel>3</WarningLevel>
-    <DocumentationFile>
-    </DocumentationFile>
-  </PropertyGroup>
-  <PropertyGroup Condition=" '$(Configuration)|$(Platform)' == 'Release|AnyCPU' ">
-    <DebugType>pdbonly</DebugType>
-    <Optimize>true</Optimize>
-    <Tailcalls>true</Tailcalls>
-    <OutputPath>../bin</OutputPath>
-    <DefineConstants>TRACE</DefineConstants>
-    <WarningLevel>3</WarningLevel>
-    <DocumentationFile>
-    </DocumentationFile>
-  </PropertyGroup>
-  <ItemGroup>
-    <Reference Include="mscorlib" />
-    <Reference Include="FSharp.Core">
-      <HintPath>..\..\..\packages\FSharp.Core\lib\net45\FSharp.Core.dll</HintPath>
-      <Paket>True</Paket>
-    </Reference>  
-    <Reference Include="System" />
-    <Reference Include="System.Core" />
-    <Reference Include="System.Numerics" />
-  </ItemGroup>
-  <ItemGroup>
-=======
     <TargetFrameworks>net45</TargetFrameworks>
   </PropertyGroup>
   <ItemGroup>
->>>>>>> 7cedac5c
     <Compile Include="Attributes.fs" />
     <None Include="paket.references" />
   </ItemGroup>
-<<<<<<< HEAD
-  <PropertyGroup>
-    <MinimumVisualStudioVersion Condition="'$(MinimumVisualStudioVersion)' == ''">11</MinimumVisualStudioVersion>
-  </PropertyGroup>
-  <Choose>
-    <When Condition="'$(VisualStudioVersion)' == '11.0' Or $(OS) != 'Windows_NT'">
-      <PropertyGroup Condition=" '$(FSharpTargetsPath)' == '' AND Exists('$(MSBuildExtensionsPath32)\..\Microsoft SDKs\F#\3.0\Framework\v4.0\Microsoft.FSharp.Targets') ">      
-        <FSharpTargetsPath>$(MSBuildExtensionsPath32)\..\Microsoft SDKs\F#\3.0\Framework\v4.0\Microsoft.FSharp.Targets</FSharpTargetsPath>
-      </PropertyGroup>
-    </When>
-    <When Condition="'$(VisualStudioVersion)' == '14.0'">         
-      <PropertyGroup Condition=" '$(FSharpTargetsPath)' == '' AND Exists('$(MSBuildExtensionsPath32)\..\Microsoft SDKs\F#\4.0\Framework\v4.0\Microsoft.FSharp.Targets') ">        
-        <FSharpTargetsPath>$(MSBuildExtensionsPath32)\..\Microsoft SDKs\F#\4.0\Framework\v4.0\Microsoft.FSharp.Targets</FSharpTargetsPath>
-      </PropertyGroup>       
-    </When>    
-    <Otherwise>
-      <PropertyGroup Condition=" '$(FSharpTargetsPath)' == '' AND Exists('$(MSBuildExtensionsPath32)\Microsoft\VisualStudio\v$(VisualStudioVersion)\FSharp\Microsoft.FSharp.Targets') ">
-        <FSharpTargetsPath>$(MSBuildExtensionsPath32)\Microsoft\VisualStudio\v$(VisualStudioVersion)\FSharp\Microsoft.FSharp.Targets</FSharpTargetsPath>
-      </PropertyGroup>
-    </Otherwise>
-  </Choose>  
-  <Import Project="$(FSharpTargetsPath)" Condition="Exists('$(FSharpTargetsPath)')" />
-  <!-- To modify your build process, add your task inside one of the targets below and uncomment it. 
-       Other similar extension points exist, see Microsoft.Common.targets.
-  <Target Name="BeforeBuild">
-  </Target>
-  <Target Name="AfterBuild">
-  </Target>
-  -->
-  <Import Project="..\..\..\.paket\paket.targets" />
-=======
   <Import Project="..\..\..\.paket\Paket.Restore.targets" />
->>>>>>> 7cedac5c
 </Project>