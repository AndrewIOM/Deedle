// --------------------------------------------------------------------------------------
// FAKE build script 
// --------------------------------------------------------------------------------------

#I "packages/FAKE/tools"
#r "packages/FAKE/tools/FakeLib.dll"
open System
open System.IO
open Fake 
open Fake.Git
open Fake.ReleaseNotesHelper
open Fake.AssemblyInfoFile
open Fake.Testing
<<<<<<< HEAD

=======
>>>>>>> 7cedac5c
// --------------------------------------------------------------------------------------
// Information about the project to be used at NuGet and in AssemblyInfo files
// --------------------------------------------------------------------------------------

let project = "Deedle"
let authors = ["BlueMountain Capital";"FsLab"]
let summary = "Easy to use .NET library for data manipulation and scientific programming"
let description = """
  Deedle implements an efficient and robust frame and series data structures for 
  manipulating with structured data. It supports handling of missing values, 
  aggregations, grouping, joining, statistical functions and more. For frames and 
  series with ordered indices (such as time series), automatic alignment is also 
  available. """
let tags = "F# fsharp deedle dataframe series statistics data science"

let rpluginProject = "Deedle.RPlugin"
let rpluginSummary = "Easy to use .NET library for data manipulation with R project integration"
let rpluginDescription = """
  This package installs core Deedle package, together with an R type provider plugin 
  which makes it possible to pass data frames and time series between R and Deedle"""
let rpluginTags = "R RProvider"

let gitHome = "https://github.com/fslaborg"
let gitName = "Deedle"

<<<<<<< HEAD
let nunitRunnerPath = "packages/NUnit.ConsoleRunner/tools/nunit3-console.exe"

// --------------------------------------------------------------------------------------
// The rest of the code is standard F# build script 
// --------------------------------------------------------------------------------------
=======
>>>>>>> 7cedac5c



Environment.CurrentDirectory <- __SOURCE_DIRECTORY__

let desiredSdkVersion = "2.1.100"
let mutable sdkPath = None
let getSdkPath() = (defaultArg sdkPath "dotnet")

printfn "Desired .NET SDK version = %s" desiredSdkVersion
printfn "DotNetCli.isInstalled() = %b" (DotNetCli.isInstalled())
let useMsBuildToolchain = environVar "USE_MSBUILD" <> null

if DotNetCli.isInstalled() then 
    let installedSdkVersion = DotNetCli.getVersion()
    printfn "The installed default .NET SDK version reported by FAKE's 'DotNetCli.getVersion()' is %s" installedSdkVersion
    if installedSdkVersion <> desiredSdkVersion then
        match environVar "CI" with 
        | null -> 
            if installedSdkVersion > desiredSdkVersion then 
                printfn "*** You have .NET SDK version '%s' installed, assuming it is compatible with version '%s'" installedSdkVersion desiredSdkVersion 
            else
                printfn "*** You have .NET SDK version '%s' installed, we expect at least version '%s'" installedSdkVersion desiredSdkVersion 
        | _ -> 
            printfn "*** The .NET SDK version '%s' will be installed (despite the fact that version '%s' is already installed) because we want precisely that version in CI" desiredSdkVersion installedSdkVersion
            sdkPath <- Some (DotNetCli.InstallDotNetSDK desiredSdkVersion)
else
    printfn "*** The .NET SDK version '%s' will be installed (no other version was found by FAKE helpers)" desiredSdkVersion 
sdkPath <- Some (DotNetCli.InstallDotNetSDK desiredSdkVersion)

// Read release notes & version info from RELEASE_NOTES.md
let release = 
    File.ReadLines "RELEASE_NOTES.md" 
    |> ReleaseNotesHelper.parseReleaseNotes

let bindir = "./bin"

// Generate assembly info files with the right version & up-to-date information
Target "AssemblyInfo" (fun _ ->
  let fileName = "src/Deedle/Common/AssemblyInfo.fs"
  CreateFSharpAssemblyInfo fileName
      [ Attribute.Title project
        Attribute.Product project
        Attribute.Description summary
        Attribute.Version release.AssemblyVersion
        Attribute.FileVersion release.AssemblyVersion] 
)

// --------------------------------------------------------------------------------------
// Clean build results

Target "Clean" <| fun () ->
    // have to clean netcore output directories because they corrupt the full-framework outputs
    seq {
        yield bindir
        yield! !!"**/bin"
        yield! !!"**/obj"
    } |> CleanDirs

Target "CleanDocs" (fun _ ->
    CleanDirs ["docs/output"]
)

// --------------------------------------------------------------------------------------
// Build library & test project

let testNames = 
    [ "Deedle.Tests" 
      "Deedle.CSharp.Tests" 
      "Deedle.Documentation.Tests"
      "Deedle.PerfTests"   ]
let testProjs = 
    [ "tests/Deedle.Tests/Deedle.Tests.fsproj" 
      "tests/Deedle.CSharp.Tests/Deedle.CSharp.Tests.csproj" 
      "tests/Deedle.Documentation.Tests/Deedle.Documentation.Tests.fsproj"
      "tests/Deedle.PerfTests/Deedle.PerfTests.fsproj"  ]

let buildProjs =
    [ "src/Deedle/Deedle.fsproj"]

Target "Build" <| fun () ->
 if useMsBuildToolchain then
    buildProjs |> Seq.iter (fun proj -> 
        DotNetCli.Restore  (fun p -> { p with Project = proj; ToolPath =  getSdkPath() }))

    buildProjs |> Seq.iter (fun proj ->
        let projName = System.IO.Path.GetFileNameWithoutExtension proj
        MSBuildReleaseExt null ["SourceLinkCreate", "true"] "Build" [proj]
        |> Log (sprintf "%s-Output:\t" projName))
 else
    
    buildProjs |> Seq.iter (fun proj -> 
    DotNetCli.RunCommand (fun p -> { p with ToolPath = getSdkPath() }) (sprintf "build -c Release \"%s\" /p:SourceLinkCreate=true" proj))



// --------------------------------------------------------------------------------------
// Run the unit tests using test runner & kill test runner when complete

<<<<<<< HEAD
Target "RunTests" (fun _ ->
    ActivateFinalTarget "CloseTestRunner"

    !! "tests/Deedle.*Tests/bin/Release/Deedle*Tests*.dll"
    |> NUnit3 (fun p ->
        { p with
            ToolPath = nunitRunnerPath
            ShadowCopy = false
            TimeOut = TimeSpan.FromMinutes 20.})
    )

FinalTarget "CloseTestRunner" (fun _ ->  
    ProcessHelper.killProcess "nunit-agent.exe"
)
=======
Target "BuildTests" <| fun () ->
    for testProj in testProjs do 
    if useMsBuildToolchain then
        DotNetCli.Restore (fun p -> { p with Project = testProj; ToolPath = getSdkPath(); AdditionalArgs=["/v:n"] })
        MSBuildRelease null "Build" [testProj] |> Log "BuildTests.DesignTime-Output: "
    else
        DotNetCli.Build (fun p -> { p with Configuration = "Release"; Project = testProj; ToolPath = getSdkPath(); AdditionalArgs=["/v:n"]; })


Target "RunTests" <| fun () ->
 if useMsBuildToolchain then
       for testName in testNames do 
           !! (sprintf "tests/*/bin/Release/net45/%s.dll" testName)
           |> NUnit3 (fun p ->
               { p with
                   TimeOut = TimeSpan.FromMinutes 20. 
                   TraceLevel = NUnit3TraceLevel.Info})
 else
    for testProj in testProjs do 
    DotNetCli.Test (fun p -> { p with Configuration = "Release"; Project = testProj; ToolPath = getSdkPath(); AdditionalArgs=["/v:n"] })
>>>>>>> 7cedac5c

// --------------------------------------------------------------------------------------
// Build a NuGet package

Target "NuGet" (fun _ ->
    // Format the description to fit on a single line (remove \r\n and double-spaces)
    let description = description.Replace("\r", "").Replace("\n", "").Replace("  ", " ")
    let rpluginDescription = rpluginDescription.Replace("\r", "").Replace("\n", "").Replace("  ", " ")
    NuGet (fun p -> 
        { p with   
            Authors = authors
            Project = project
            Summary = summary
            Description = description
            Version = release.NugetVersion
            ReleaseNotes = String.concat " " release.Notes
            Tags = tags
            OutputPath = "bin"
            AccessKey = getBuildParamOrDefault "nugetkey" ""
            Publish = hasBuildParam "nugetkey" })
        ("nuget/" + project + ".nuspec")
    NuGet (fun p -> 
        { p with   
            Authors = authors
            Project = rpluginProject
            Summary = rpluginSummary
            Description = description + "\n\n" + rpluginDescription
            Version = release.NugetVersion
            ReleaseNotes = String.concat " " release.Notes
            Tags = tags
            OutputPath = "bin"
            Dependencies = 
              [ "Deedle", release.NugetVersion
                "R.NET.Community", GetPackageVersion "packages" "R.NET.Community"
                "R.NET.Community.FSharp", GetPackageVersion "packages" "R.NET.Community.FSharp"
                "RProvider", GetPackageVersion "packages" "RProvider" ]
            AccessKey = getBuildParamOrDefault "nugetkey" ""
            Publish = hasBuildParam "nugetkey" })
        ("nuget/Deedle.RPlugin.nuspec")
)

// --------------------------------------------------------------------------------------
// Generate the documentation

Target "GenerateDocs" (fun _ ->
    executeFSIWithArgs "docs/tools" "generate.fsx" ["--define:RELEASE"] [] |> ignore
)

// --------------------------------------------------------------------------------------
// Release Scripts

Target "ReleaseDocs" (fun _ ->
    Repository.clone "" (gitHome + "/" + gitName + ".git") "temp/gh-pages"
    Branches.checkoutBranch "temp/gh-pages" "gh-pages"
    CopyRecursive "docs/output" "temp/gh-pages" true |> printfn "%A"
    CommandHelper.runSimpleGitCommand "temp/gh-pages" "add ." |> printfn "%s"
    // let cmd = sprintf """commit -a -m "Update generated documentation for version %s""" release.NugetVersion
    let cmd = sprintf """commit -a -m "Fix http url to https for web page rendering"""  
    CommandHelper.runSimpleGitCommand "temp/gh-pages" cmd |> printfn "%s"
    Branches.push "temp/gh-pages"
)

Target "ReleaseBinaries" (fun _ ->
    Repository.clone "" (gitHome + "/" + gitName + ".git") "temp/release"
    Branches.checkoutBranch "temp/release" "release"
    
    // Delete old files and copy in new files
    !! "temp/release/*" |> DeleteFiles
    "temp/release/bin" |> CleanDir
    CopyRecursive "bin" "temp/release/bin" true |> printfn "%A"
    !! "temp/release/bin/*.nupkg" |> DeleteFiles
    "temp/release/bin/Deedle.fsx" |> MoveFile "temp/release"
    "temp/release/bin/RProvider.fsx" |> MoveFile "temp/release"

    CommandHelper.runSimpleGitCommand "temp/release" "add bin/*" |> printfn "%s"
    let cmd = sprintf """commit -a -m "Update binaries for version %s""" release.NugetVersion
    CommandHelper.runSimpleGitCommand "temp/release" cmd |> printfn "%s"
    Branches.push "temp/release"
)

Target "TagRelease" (fun _ ->
    // Concatenate notes & create a tag in the local repository
    let notes = (String.concat " " release.Notes).Replace("\n", ";").Replace("\r", "")
    let tagName = "v" + release.NugetVersion
    let cmd = sprintf """tag -a %s -m "%s" """ tagName notes
    CommandHelper.runSimpleGitCommand "." cmd |> printfn "%s"

    // Find the main remote (fslaborg GitHub)
    let _, remotes, _ = CommandHelper.runGitCommand "." "remote -v"
    let main = remotes |> Seq.find (fun s -> s.Contains("(push)") && s.Contains("fslaborg/Deedle"))
    let remoteName = main.Split('\t').[0]
    Fake.Git.Branches.pushTag "." remoteName tagName
)

Target "Release" DoNothing

// --------------------------------------------------------------------------------------
// Run all targets by default. Invoke 'build <Target>' to override

Target "All" DoNothing

"Clean"
  ==> "AssemblyInfo"
  ==> "Build"
  ==> "All" 

"RunTests" ==> "All"

"All" ==> "NuGet" ==> "Release"
"All" 
  ==> "CleanDocs"
  ==> "GenerateDocs"
  ==> "ReleaseDocs"
  ==> "ReleaseBinaries"
  ==> "TagRelease"
  ==> "Release"

RunTargetOrDefault "All"<|MERGE_RESOLUTION|>--- conflicted
+++ resolved
@@ -11,10 +11,7 @@
 open Fake.ReleaseNotesHelper
 open Fake.AssemblyInfoFile
 open Fake.Testing
-<<<<<<< HEAD
-
-=======
->>>>>>> 7cedac5c
+
 // --------------------------------------------------------------------------------------
 // Information about the project to be used at NuGet and in AssemblyInfo files
 // --------------------------------------------------------------------------------------
@@ -40,14 +37,6 @@
 let gitHome = "https://github.com/fslaborg"
 let gitName = "Deedle"
 
-<<<<<<< HEAD
-let nunitRunnerPath = "packages/NUnit.ConsoleRunner/tools/nunit3-console.exe"
-
-// --------------------------------------------------------------------------------------
-// The rest of the code is standard F# build script 
-// --------------------------------------------------------------------------------------
-=======
->>>>>>> 7cedac5c
 
 
 
@@ -147,22 +136,6 @@
 // --------------------------------------------------------------------------------------
 // Run the unit tests using test runner & kill test runner when complete
 
-<<<<<<< HEAD
-Target "RunTests" (fun _ ->
-    ActivateFinalTarget "CloseTestRunner"
-
-    !! "tests/Deedle.*Tests/bin/Release/Deedle*Tests*.dll"
-    |> NUnit3 (fun p ->
-        { p with
-            ToolPath = nunitRunnerPath
-            ShadowCopy = false
-            TimeOut = TimeSpan.FromMinutes 20.})
-    )
-
-FinalTarget "CloseTestRunner" (fun _ ->  
-    ProcessHelper.killProcess "nunit-agent.exe"
-)
-=======
 Target "BuildTests" <| fun () ->
     for testProj in testProjs do 
     if useMsBuildToolchain then
@@ -183,7 +156,6 @@
  else
     for testProj in testProjs do 
     DotNetCli.Test (fun p -> { p with Configuration = "Release"; Project = testProj; ToolPath = getSdkPath(); AdditionalArgs=["/v:n"] })
->>>>>>> 7cedac5c
 
 // --------------------------------------------------------------------------------------
 // Build a NuGet package
@@ -240,8 +212,7 @@
     Branches.checkoutBranch "temp/gh-pages" "gh-pages"
     CopyRecursive "docs/output" "temp/gh-pages" true |> printfn "%A"
     CommandHelper.runSimpleGitCommand "temp/gh-pages" "add ." |> printfn "%s"
-    // let cmd = sprintf """commit -a -m "Update generated documentation for version %s""" release.NugetVersion
-    let cmd = sprintf """commit -a -m "Fix http url to https for web page rendering"""  
+    let cmd = sprintf """commit -a -m "Update generated documentation for version %s""" release.NugetVersion
     CommandHelper.runSimpleGitCommand "temp/gh-pages" cmd |> printfn "%s"
     Branches.push "temp/gh-pages"
 )
